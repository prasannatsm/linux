--- conflicted
+++ resolved
@@ -901,9 +901,6 @@
 		return -EINVAL;
 	}
 
-<<<<<<< HEAD
-	if (bo_va->valid && mem)
-=======
 	if (!bo_va->soffset) {
 		dev_err(rdev->dev, "bo %p don't has a mapping in vm %p\n",
 			bo, vm);
@@ -911,7 +908,6 @@
 	}
 
 	if ((bo_va->valid && mem) || (!bo_va->valid && mem == NULL))
->>>>>>> 4a8e43fe
 		return 0;
 
 	bo_va->flags &= ~RADEON_VM_PAGE_VALID;
@@ -1020,31 +1016,7 @@
 int radeon_vm_bo_rmv(struct radeon_device *rdev,
 		     struct radeon_bo_va *bo_va)
 {
-<<<<<<< HEAD
-	struct radeon_bo_va *bo_va;
 	int r;
-
-	bo_va = radeon_bo_va(bo, vm);
-	if (bo_va == NULL)
-		return 0;
-=======
-	int r;
->>>>>>> 4a8e43fe
-
-	/* wait for va use to end */
-	while (bo_va->fence) {
-		r = radeon_fence_wait(bo_va->fence, false);
-		if (r) {
-			DRM_ERROR("error while waiting for fence: %d\n", r);
-		}
-		if (r == -EDEADLK) {
-			r = radeon_gpu_reset(rdev);
-			if (!r)
-				continue;
-		}
-		break;
-	}
-	radeon_fence_unref(&bo_va->fence);
 
 	mutex_lock(&rdev->vm_manager.lock);
 	mutex_lock(&bo_va->vm->mutex);
@@ -1138,7 +1110,6 @@
 		bo_va = radeon_vm_bo_find(vm, rdev->ring_tmp_bo.bo);
 		list_del_init(&bo_va->bo_list);
 		list_del_init(&bo_va->vm_list);
-		radeon_fence_unref(&bo_va->fence);
 		radeon_bo_unreserve(rdev->ring_tmp_bo.bo);
 		kfree(bo_va);
 	}
@@ -1150,7 +1121,6 @@
 		r = radeon_bo_reserve(bo_va->bo, false);
 		if (!r) {
 			list_del_init(&bo_va->bo_list);
-			radeon_fence_unref(&bo_va->fence);
 			radeon_bo_unreserve(bo_va->bo);
 			kfree(bo_va);
 		}
