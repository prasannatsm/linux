/*******************************************************************************

  Intel 10 Gigabit PCI Express Linux driver
  Copyright(c) 1999 - 2012 Intel Corporation.

  This program is free software; you can redistribute it and/or modify it
  under the terms and conditions of the GNU General Public License,
  version 2, as published by the Free Software Foundation.

  This program is distributed in the hope it will be useful, but WITHOUT
  ANY WARRANTY; without even the implied warranty of MERCHANTABILITY or
  FITNESS FOR A PARTICULAR PURPOSE.  See the GNU General Public License for
  more details.

  You should have received a copy of the GNU General Public License along with
  this program; if not, write to the Free Software Foundation, Inc.,
  51 Franklin St - Fifth Floor, Boston, MA 02110-1301 USA.

  The full GNU General Public License is included in this distribution in
  the file called "COPYING".

  Contact Information:
  e1000-devel Mailing List <e1000-devel@lists.sourceforge.net>
  Intel Corporation, 5200 N.E. Elam Young Parkway, Hillsboro, OR 97124-6497

*******************************************************************************/

#include <linux/types.h>
#include <linux/module.h>
#include <linux/pci.h>
#include <linux/netdevice.h>
#include <linux/vmalloc.h>
#include <linux/string.h>
#include <linux/in.h>
#include <linux/interrupt.h>
#include <linux/ip.h>
#include <linux/tcp.h>
#include <linux/sctp.h>
#include <linux/pkt_sched.h>
#include <linux/ipv6.h>
#include <linux/slab.h>
#include <net/checksum.h>
#include <net/ip6_checksum.h>
#include <linux/ethtool.h>
#include <linux/if.h>
#include <linux/if_vlan.h>
#include <linux/prefetch.h>
#include <scsi/fc/fc_fcoe.h>

#include "ixgbe.h"
#include "ixgbe_common.h"
#include "ixgbe_dcb_82599.h"
#include "ixgbe_sriov.h"

char ixgbe_driver_name[] = "ixgbe";
static const char ixgbe_driver_string[] =
			      "Intel(R) 10 Gigabit PCI Express Network Driver";
#ifdef IXGBE_FCOE
char ixgbe_default_device_descr[] =
			      "Intel(R) 10 Gigabit Network Connection";
#else
static char ixgbe_default_device_descr[] =
			      "Intel(R) 10 Gigabit Network Connection";
#endif
#define MAJ 3
#define MIN 9
#define BUILD 15
#define DRV_VERSION __stringify(MAJ) "." __stringify(MIN) "." \
	__stringify(BUILD) "-k"
const char ixgbe_driver_version[] = DRV_VERSION;
static const char ixgbe_copyright[] =
				"Copyright (c) 1999-2012 Intel Corporation.";

static const struct ixgbe_info *ixgbe_info_tbl[] = {
	[board_82598] = &ixgbe_82598_info,
	[board_82599] = &ixgbe_82599_info,
	[board_X540] = &ixgbe_X540_info,
};

/* ixgbe_pci_tbl - PCI Device ID Table
 *
 * Wildcard entries (PCI_ANY_ID) should come last
 * Last entry must be all 0s
 *
 * { Vendor ID, Device ID, SubVendor ID, SubDevice ID,
 *   Class, Class Mask, private data (not used) }
 */
static DEFINE_PCI_DEVICE_TABLE(ixgbe_pci_tbl) = {
	{PCI_VDEVICE(INTEL, IXGBE_DEV_ID_82598), board_82598 },
	{PCI_VDEVICE(INTEL, IXGBE_DEV_ID_82598AF_DUAL_PORT), board_82598 },
	{PCI_VDEVICE(INTEL, IXGBE_DEV_ID_82598AF_SINGLE_PORT), board_82598 },
	{PCI_VDEVICE(INTEL, IXGBE_DEV_ID_82598AT), board_82598 },
	{PCI_VDEVICE(INTEL, IXGBE_DEV_ID_82598AT2), board_82598 },
	{PCI_VDEVICE(INTEL, IXGBE_DEV_ID_82598EB_CX4), board_82598 },
	{PCI_VDEVICE(INTEL, IXGBE_DEV_ID_82598_CX4_DUAL_PORT), board_82598 },
	{PCI_VDEVICE(INTEL, IXGBE_DEV_ID_82598_DA_DUAL_PORT), board_82598 },
	{PCI_VDEVICE(INTEL, IXGBE_DEV_ID_82598_SR_DUAL_PORT_EM), board_82598 },
	{PCI_VDEVICE(INTEL, IXGBE_DEV_ID_82598EB_XF_LR), board_82598 },
	{PCI_VDEVICE(INTEL, IXGBE_DEV_ID_82598EB_SFP_LOM), board_82598 },
	{PCI_VDEVICE(INTEL, IXGBE_DEV_ID_82598_BX), board_82598 },
	{PCI_VDEVICE(INTEL, IXGBE_DEV_ID_82599_KX4), board_82599 },
	{PCI_VDEVICE(INTEL, IXGBE_DEV_ID_82599_XAUI_LOM), board_82599 },
	{PCI_VDEVICE(INTEL, IXGBE_DEV_ID_82599_KR), board_82599 },
	{PCI_VDEVICE(INTEL, IXGBE_DEV_ID_82599_SFP), board_82599 },
	{PCI_VDEVICE(INTEL, IXGBE_DEV_ID_82599_SFP_EM), board_82599 },
	{PCI_VDEVICE(INTEL, IXGBE_DEV_ID_82599_KX4_MEZZ), board_82599 },
	{PCI_VDEVICE(INTEL, IXGBE_DEV_ID_82599_CX4), board_82599 },
	{PCI_VDEVICE(INTEL, IXGBE_DEV_ID_82599_BACKPLANE_FCOE), board_82599 },
	{PCI_VDEVICE(INTEL, IXGBE_DEV_ID_82599_SFP_FCOE), board_82599 },
	{PCI_VDEVICE(INTEL, IXGBE_DEV_ID_82599_T3_LOM), board_82599 },
	{PCI_VDEVICE(INTEL, IXGBE_DEV_ID_82599_COMBO_BACKPLANE), board_82599 },
	{PCI_VDEVICE(INTEL, IXGBE_DEV_ID_X540T), board_X540 },
	{PCI_VDEVICE(INTEL, IXGBE_DEV_ID_82599_SFP_SF2), board_82599 },
	{PCI_VDEVICE(INTEL, IXGBE_DEV_ID_82599_LS), board_82599 },
	{PCI_VDEVICE(INTEL, IXGBE_DEV_ID_82599EN_SFP), board_82599 },
	{PCI_VDEVICE(INTEL, IXGBE_DEV_ID_82599_SFP_SF_QP), board_82599 },
	/* required last entry */
	{0, }
};
MODULE_DEVICE_TABLE(pci, ixgbe_pci_tbl);

#ifdef CONFIG_IXGBE_DCA
static int ixgbe_notify_dca(struct notifier_block *, unsigned long event,
			    void *p);
static struct notifier_block dca_notifier = {
	.notifier_call = ixgbe_notify_dca,
	.next          = NULL,
	.priority      = 0
};
#endif

#ifdef CONFIG_PCI_IOV
static unsigned int max_vfs;
module_param(max_vfs, uint, 0);
MODULE_PARM_DESC(max_vfs,
		 "Maximum number of virtual functions to allocate per physical function - default is zero and maximum value is 63");
#endif /* CONFIG_PCI_IOV */

static unsigned int allow_unsupported_sfp;
module_param(allow_unsupported_sfp, uint, 0);
MODULE_PARM_DESC(allow_unsupported_sfp,
		 "Allow unsupported and untested SFP+ modules on 82599-based adapters");

#define DEFAULT_MSG_ENABLE (NETIF_MSG_DRV|NETIF_MSG_PROBE|NETIF_MSG_LINK)
static int debug = -1;
module_param(debug, int, 0);
MODULE_PARM_DESC(debug, "Debug level (0=none,...,16=all)");

MODULE_AUTHOR("Intel Corporation, <linux.nics@intel.com>");
MODULE_DESCRIPTION("Intel(R) 10 Gigabit PCI Express Network Driver");
MODULE_LICENSE("GPL");
MODULE_VERSION(DRV_VERSION);

static void ixgbe_service_event_schedule(struct ixgbe_adapter *adapter)
{
	if (!test_bit(__IXGBE_DOWN, &adapter->state) &&
	    !test_and_set_bit(__IXGBE_SERVICE_SCHED, &adapter->state))
		schedule_work(&adapter->service_task);
}

static void ixgbe_service_event_complete(struct ixgbe_adapter *adapter)
{
	BUG_ON(!test_bit(__IXGBE_SERVICE_SCHED, &adapter->state));

	/* flush memory to make sure state is correct before next watchdog */
	smp_mb__before_clear_bit();
	clear_bit(__IXGBE_SERVICE_SCHED, &adapter->state);
}

struct ixgbe_reg_info {
	u32 ofs;
	char *name;
};

static const struct ixgbe_reg_info ixgbe_reg_info_tbl[] = {

	/* General Registers */
	{IXGBE_CTRL, "CTRL"},
	{IXGBE_STATUS, "STATUS"},
	{IXGBE_CTRL_EXT, "CTRL_EXT"},

	/* Interrupt Registers */
	{IXGBE_EICR, "EICR"},

	/* RX Registers */
	{IXGBE_SRRCTL(0), "SRRCTL"},
	{IXGBE_DCA_RXCTRL(0), "DRXCTL"},
	{IXGBE_RDLEN(0), "RDLEN"},
	{IXGBE_RDH(0), "RDH"},
	{IXGBE_RDT(0), "RDT"},
	{IXGBE_RXDCTL(0), "RXDCTL"},
	{IXGBE_RDBAL(0), "RDBAL"},
	{IXGBE_RDBAH(0), "RDBAH"},

	/* TX Registers */
	{IXGBE_TDBAL(0), "TDBAL"},
	{IXGBE_TDBAH(0), "TDBAH"},
	{IXGBE_TDLEN(0), "TDLEN"},
	{IXGBE_TDH(0), "TDH"},
	{IXGBE_TDT(0), "TDT"},
	{IXGBE_TXDCTL(0), "TXDCTL"},

	/* List Terminator */
	{}
};


/*
 * ixgbe_regdump - register printout routine
 */
static void ixgbe_regdump(struct ixgbe_hw *hw, struct ixgbe_reg_info *reginfo)
{
	int i = 0, j = 0;
	char rname[16];
	u32 regs[64];

	switch (reginfo->ofs) {
	case IXGBE_SRRCTL(0):
		for (i = 0; i < 64; i++)
			regs[i] = IXGBE_READ_REG(hw, IXGBE_SRRCTL(i));
		break;
	case IXGBE_DCA_RXCTRL(0):
		for (i = 0; i < 64; i++)
			regs[i] = IXGBE_READ_REG(hw, IXGBE_DCA_RXCTRL(i));
		break;
	case IXGBE_RDLEN(0):
		for (i = 0; i < 64; i++)
			regs[i] = IXGBE_READ_REG(hw, IXGBE_RDLEN(i));
		break;
	case IXGBE_RDH(0):
		for (i = 0; i < 64; i++)
			regs[i] = IXGBE_READ_REG(hw, IXGBE_RDH(i));
		break;
	case IXGBE_RDT(0):
		for (i = 0; i < 64; i++)
			regs[i] = IXGBE_READ_REG(hw, IXGBE_RDT(i));
		break;
	case IXGBE_RXDCTL(0):
		for (i = 0; i < 64; i++)
			regs[i] = IXGBE_READ_REG(hw, IXGBE_RXDCTL(i));
		break;
	case IXGBE_RDBAL(0):
		for (i = 0; i < 64; i++)
			regs[i] = IXGBE_READ_REG(hw, IXGBE_RDBAL(i));
		break;
	case IXGBE_RDBAH(0):
		for (i = 0; i < 64; i++)
			regs[i] = IXGBE_READ_REG(hw, IXGBE_RDBAH(i));
		break;
	case IXGBE_TDBAL(0):
		for (i = 0; i < 64; i++)
			regs[i] = IXGBE_READ_REG(hw, IXGBE_TDBAL(i));
		break;
	case IXGBE_TDBAH(0):
		for (i = 0; i < 64; i++)
			regs[i] = IXGBE_READ_REG(hw, IXGBE_TDBAH(i));
		break;
	case IXGBE_TDLEN(0):
		for (i = 0; i < 64; i++)
			regs[i] = IXGBE_READ_REG(hw, IXGBE_TDLEN(i));
		break;
	case IXGBE_TDH(0):
		for (i = 0; i < 64; i++)
			regs[i] = IXGBE_READ_REG(hw, IXGBE_TDH(i));
		break;
	case IXGBE_TDT(0):
		for (i = 0; i < 64; i++)
			regs[i] = IXGBE_READ_REG(hw, IXGBE_TDT(i));
		break;
	case IXGBE_TXDCTL(0):
		for (i = 0; i < 64; i++)
			regs[i] = IXGBE_READ_REG(hw, IXGBE_TXDCTL(i));
		break;
	default:
		pr_info("%-15s %08x\n", reginfo->name,
			IXGBE_READ_REG(hw, reginfo->ofs));
		return;
	}

	for (i = 0; i < 8; i++) {
		snprintf(rname, 16, "%s[%d-%d]", reginfo->name, i*8, i*8+7);
		pr_err("%-15s", rname);
		for (j = 0; j < 8; j++)
			pr_cont(" %08x", regs[i*8+j]);
		pr_cont("\n");
	}

}

/*
 * ixgbe_dump - Print registers, tx-rings and rx-rings
 */
static void ixgbe_dump(struct ixgbe_adapter *adapter)
{
	struct net_device *netdev = adapter->netdev;
	struct ixgbe_hw *hw = &adapter->hw;
	struct ixgbe_reg_info *reginfo;
	int n = 0;
	struct ixgbe_ring *tx_ring;
	struct ixgbe_tx_buffer *tx_buffer;
	union ixgbe_adv_tx_desc *tx_desc;
	struct my_u0 { u64 a; u64 b; } *u0;
	struct ixgbe_ring *rx_ring;
	union ixgbe_adv_rx_desc *rx_desc;
	struct ixgbe_rx_buffer *rx_buffer_info;
	u32 staterr;
	int i = 0;

	if (!netif_msg_hw(adapter))
		return;

	/* Print netdevice Info */
	if (netdev) {
		dev_info(&adapter->pdev->dev, "Net device Info\n");
		pr_info("Device Name     state            "
			"trans_start      last_rx\n");
		pr_info("%-15s %016lX %016lX %016lX\n",
			netdev->name,
			netdev->state,
			netdev->trans_start,
			netdev->last_rx);
	}

	/* Print Registers */
	dev_info(&adapter->pdev->dev, "Register Dump\n");
	pr_info(" Register Name   Value\n");
	for (reginfo = (struct ixgbe_reg_info *)ixgbe_reg_info_tbl;
	     reginfo->name; reginfo++) {
		ixgbe_regdump(hw, reginfo);
	}

	/* Print TX Ring Summary */
	if (!netdev || !netif_running(netdev))
		goto exit;

	dev_info(&adapter->pdev->dev, "TX Rings Summary\n");
	pr_info("Queue [NTU] [NTC] [bi(ntc)->dma  ] leng ntw timestamp\n");
	for (n = 0; n < adapter->num_tx_queues; n++) {
		tx_ring = adapter->tx_ring[n];
		tx_buffer = &tx_ring->tx_buffer_info[tx_ring->next_to_clean];
		pr_info(" %5d %5X %5X %016llX %04X %p %016llX\n",
			   n, tx_ring->next_to_use, tx_ring->next_to_clean,
			   (u64)dma_unmap_addr(tx_buffer, dma),
			   dma_unmap_len(tx_buffer, len),
			   tx_buffer->next_to_watch,
			   (u64)tx_buffer->time_stamp);
	}

	/* Print TX Rings */
	if (!netif_msg_tx_done(adapter))
		goto rx_ring_summary;

	dev_info(&adapter->pdev->dev, "TX Rings Dump\n");

	/* Transmit Descriptor Formats
	 *
	 * Advanced Transmit Descriptor
	 *   +--------------------------------------------------------------+
	 * 0 |         Buffer Address [63:0]                                |
	 *   +--------------------------------------------------------------+
	 * 8 |  PAYLEN  | PORTS  | IDX | STA | DCMD  |DTYP |  RSV |  DTALEN |
	 *   +--------------------------------------------------------------+
	 *   63       46 45    40 39 36 35 32 31   24 23 20 19              0
	 */

	for (n = 0; n < adapter->num_tx_queues; n++) {
		tx_ring = adapter->tx_ring[n];
		pr_info("------------------------------------\n");
		pr_info("TX QUEUE INDEX = %d\n", tx_ring->queue_index);
		pr_info("------------------------------------\n");
		pr_info("T [desc]     [address 63:0  ] "
			"[PlPOIdStDDt Ln] [bi->dma       ] "
			"leng  ntw timestamp        bi->skb\n");

		for (i = 0; tx_ring->desc && (i < tx_ring->count); i++) {
			tx_desc = IXGBE_TX_DESC(tx_ring, i);
			tx_buffer = &tx_ring->tx_buffer_info[i];
			u0 = (struct my_u0 *)tx_desc;
			pr_info("T [0x%03X]    %016llX %016llX %016llX"
				" %04X  %p %016llX %p", i,
				le64_to_cpu(u0->a),
				le64_to_cpu(u0->b),
				(u64)dma_unmap_addr(tx_buffer, dma),
				dma_unmap_len(tx_buffer, len),
				tx_buffer->next_to_watch,
				(u64)tx_buffer->time_stamp,
				tx_buffer->skb);
			if (i == tx_ring->next_to_use &&
				i == tx_ring->next_to_clean)
				pr_cont(" NTC/U\n");
			else if (i == tx_ring->next_to_use)
				pr_cont(" NTU\n");
			else if (i == tx_ring->next_to_clean)
				pr_cont(" NTC\n");
			else
				pr_cont("\n");

			if (netif_msg_pktdata(adapter) &&
			    tx_buffer->skb)
				print_hex_dump(KERN_INFO, "",
					DUMP_PREFIX_ADDRESS, 16, 1,
					tx_buffer->skb->data,
					dma_unmap_len(tx_buffer, len),
					true);
		}
	}

	/* Print RX Rings Summary */
rx_ring_summary:
	dev_info(&adapter->pdev->dev, "RX Rings Summary\n");
	pr_info("Queue [NTU] [NTC]\n");
	for (n = 0; n < adapter->num_rx_queues; n++) {
		rx_ring = adapter->rx_ring[n];
		pr_info("%5d %5X %5X\n",
			n, rx_ring->next_to_use, rx_ring->next_to_clean);
	}

	/* Print RX Rings */
	if (!netif_msg_rx_status(adapter))
		goto exit;

	dev_info(&adapter->pdev->dev, "RX Rings Dump\n");

	/* Advanced Receive Descriptor (Read) Format
	 *    63                                           1        0
	 *    +-----------------------------------------------------+
	 *  0 |       Packet Buffer Address [63:1]           |A0/NSE|
	 *    +----------------------------------------------+------+
	 *  8 |       Header Buffer Address [63:1]           |  DD  |
	 *    +-----------------------------------------------------+
	 *
	 *
	 * Advanced Receive Descriptor (Write-Back) Format
	 *
	 *   63       48 47    32 31  30      21 20 16 15   4 3     0
	 *   +------------------------------------------------------+
	 * 0 | Packet     IP     |SPH| HDR_LEN   | RSV|Packet|  RSS |
	 *   | Checksum   Ident  |   |           |    | Type | Type |
	 *   +------------------------------------------------------+
	 * 8 | VLAN Tag | Length | Extended Error | Extended Status |
	 *   +------------------------------------------------------+
	 *   63       48 47    32 31            20 19               0
	 */
	for (n = 0; n < adapter->num_rx_queues; n++) {
		rx_ring = adapter->rx_ring[n];
		pr_info("------------------------------------\n");
		pr_info("RX QUEUE INDEX = %d\n", rx_ring->queue_index);
		pr_info("------------------------------------\n");
		pr_info("R  [desc]      [ PktBuf     A0] "
			"[  HeadBuf   DD] [bi->dma       ] [bi->skb] "
			"<-- Adv Rx Read format\n");
		pr_info("RWB[desc]      [PcsmIpSHl PtRs] "
			"[vl er S cks ln] ---------------- [bi->skb] "
			"<-- Adv Rx Write-Back format\n");

		for (i = 0; i < rx_ring->count; i++) {
			rx_buffer_info = &rx_ring->rx_buffer_info[i];
			rx_desc = IXGBE_RX_DESC(rx_ring, i);
			u0 = (struct my_u0 *)rx_desc;
			staterr = le32_to_cpu(rx_desc->wb.upper.status_error);
			if (staterr & IXGBE_RXD_STAT_DD) {
				/* Descriptor Done */
				pr_info("RWB[0x%03X]     %016llX "
					"%016llX ---------------- %p", i,
					le64_to_cpu(u0->a),
					le64_to_cpu(u0->b),
					rx_buffer_info->skb);
			} else {
				pr_info("R  [0x%03X]     %016llX "
					"%016llX %016llX %p", i,
					le64_to_cpu(u0->a),
					le64_to_cpu(u0->b),
					(u64)rx_buffer_info->dma,
					rx_buffer_info->skb);

				if (netif_msg_pktdata(adapter) &&
				    rx_buffer_info->dma) {
					print_hex_dump(KERN_INFO, "",
					   DUMP_PREFIX_ADDRESS, 16, 1,
					   page_address(rx_buffer_info->page) +
						    rx_buffer_info->page_offset,
					   ixgbe_rx_bufsz(rx_ring), true);
				}
			}

			if (i == rx_ring->next_to_use)
				pr_cont(" NTU\n");
			else if (i == rx_ring->next_to_clean)
				pr_cont(" NTC\n");
			else
				pr_cont("\n");

		}
	}

exit:
	return;
}

static void ixgbe_release_hw_control(struct ixgbe_adapter *adapter)
{
	u32 ctrl_ext;

	/* Let firmware take over control of h/w */
	ctrl_ext = IXGBE_READ_REG(&adapter->hw, IXGBE_CTRL_EXT);
	IXGBE_WRITE_REG(&adapter->hw, IXGBE_CTRL_EXT,
			ctrl_ext & ~IXGBE_CTRL_EXT_DRV_LOAD);
}

static void ixgbe_get_hw_control(struct ixgbe_adapter *adapter)
{
	u32 ctrl_ext;

	/* Let firmware know the driver has taken over */
	ctrl_ext = IXGBE_READ_REG(&adapter->hw, IXGBE_CTRL_EXT);
	IXGBE_WRITE_REG(&adapter->hw, IXGBE_CTRL_EXT,
			ctrl_ext | IXGBE_CTRL_EXT_DRV_LOAD);
}

/**
 * ixgbe_set_ivar - set the IVAR registers, mapping interrupt causes to vectors
 * @adapter: pointer to adapter struct
 * @direction: 0 for Rx, 1 for Tx, -1 for other causes
 * @queue: queue to map the corresponding interrupt to
 * @msix_vector: the vector to map to the corresponding queue
 *
 */
static void ixgbe_set_ivar(struct ixgbe_adapter *adapter, s8 direction,
			   u8 queue, u8 msix_vector)
{
	u32 ivar, index;
	struct ixgbe_hw *hw = &adapter->hw;
	switch (hw->mac.type) {
	case ixgbe_mac_82598EB:
		msix_vector |= IXGBE_IVAR_ALLOC_VAL;
		if (direction == -1)
			direction = 0;
		index = (((direction * 64) + queue) >> 2) & 0x1F;
		ivar = IXGBE_READ_REG(hw, IXGBE_IVAR(index));
		ivar &= ~(0xFF << (8 * (queue & 0x3)));
		ivar |= (msix_vector << (8 * (queue & 0x3)));
		IXGBE_WRITE_REG(hw, IXGBE_IVAR(index), ivar);
		break;
	case ixgbe_mac_82599EB:
	case ixgbe_mac_X540:
		if (direction == -1) {
			/* other causes */
			msix_vector |= IXGBE_IVAR_ALLOC_VAL;
			index = ((queue & 1) * 8);
			ivar = IXGBE_READ_REG(&adapter->hw, IXGBE_IVAR_MISC);
			ivar &= ~(0xFF << index);
			ivar |= (msix_vector << index);
			IXGBE_WRITE_REG(&adapter->hw, IXGBE_IVAR_MISC, ivar);
			break;
		} else {
			/* tx or rx causes */
			msix_vector |= IXGBE_IVAR_ALLOC_VAL;
			index = ((16 * (queue & 1)) + (8 * direction));
			ivar = IXGBE_READ_REG(hw, IXGBE_IVAR(queue >> 1));
			ivar &= ~(0xFF << index);
			ivar |= (msix_vector << index);
			IXGBE_WRITE_REG(hw, IXGBE_IVAR(queue >> 1), ivar);
			break;
		}
	default:
		break;
	}
}

static inline void ixgbe_irq_rearm_queues(struct ixgbe_adapter *adapter,
					  u64 qmask)
{
	u32 mask;

	switch (adapter->hw.mac.type) {
	case ixgbe_mac_82598EB:
		mask = (IXGBE_EIMS_RTX_QUEUE & qmask);
		IXGBE_WRITE_REG(&adapter->hw, IXGBE_EICS, mask);
		break;
	case ixgbe_mac_82599EB:
	case ixgbe_mac_X540:
		mask = (qmask & 0xFFFFFFFF);
		IXGBE_WRITE_REG(&adapter->hw, IXGBE_EICS_EX(0), mask);
		mask = (qmask >> 32);
		IXGBE_WRITE_REG(&adapter->hw, IXGBE_EICS_EX(1), mask);
		break;
	default:
		break;
	}
}

void ixgbe_unmap_and_free_tx_resource(struct ixgbe_ring *ring,
				      struct ixgbe_tx_buffer *tx_buffer)
{
	if (tx_buffer->skb) {
		dev_kfree_skb_any(tx_buffer->skb);
		if (dma_unmap_len(tx_buffer, len))
			dma_unmap_single(ring->dev,
					 dma_unmap_addr(tx_buffer, dma),
					 dma_unmap_len(tx_buffer, len),
					 DMA_TO_DEVICE);
	} else if (dma_unmap_len(tx_buffer, len)) {
		dma_unmap_page(ring->dev,
			       dma_unmap_addr(tx_buffer, dma),
			       dma_unmap_len(tx_buffer, len),
			       DMA_TO_DEVICE);
	}
	tx_buffer->next_to_watch = NULL;
	tx_buffer->skb = NULL;
	dma_unmap_len_set(tx_buffer, len, 0);
	/* tx_buffer must be completely set up in the transmit path */
}

static void ixgbe_update_xoff_rx_lfc(struct ixgbe_adapter *adapter)
{
	struct ixgbe_hw *hw = &adapter->hw;
	struct ixgbe_hw_stats *hwstats = &adapter->stats;
	int i;
	u32 data;

	if ((hw->fc.current_mode != ixgbe_fc_full) &&
	    (hw->fc.current_mode != ixgbe_fc_rx_pause))
		return;

	switch (hw->mac.type) {
	case ixgbe_mac_82598EB:
		data = IXGBE_READ_REG(hw, IXGBE_LXOFFRXC);
		break;
	default:
		data = IXGBE_READ_REG(hw, IXGBE_LXOFFRXCNT);
	}
	hwstats->lxoffrxc += data;

	/* refill credits (no tx hang) if we received xoff */
	if (!data)
		return;

	for (i = 0; i < adapter->num_tx_queues; i++)
		clear_bit(__IXGBE_HANG_CHECK_ARMED,
			  &adapter->tx_ring[i]->state);
}

static void ixgbe_update_xoff_received(struct ixgbe_adapter *adapter)
{
	struct ixgbe_hw *hw = &adapter->hw;
	struct ixgbe_hw_stats *hwstats = &adapter->stats;
	u32 xoff[8] = {0};
	int i;
	bool pfc_en = adapter->dcb_cfg.pfc_mode_enable;

	if (adapter->ixgbe_ieee_pfc)
		pfc_en |= !!(adapter->ixgbe_ieee_pfc->pfc_en);

	if (!(adapter->flags & IXGBE_FLAG_DCB_ENABLED) || !pfc_en) {
		ixgbe_update_xoff_rx_lfc(adapter);
		return;
	}

	/* update stats for each tc, only valid with PFC enabled */
	for (i = 0; i < MAX_TX_PACKET_BUFFERS; i++) {
		switch (hw->mac.type) {
		case ixgbe_mac_82598EB:
			xoff[i] = IXGBE_READ_REG(hw, IXGBE_PXOFFRXC(i));
			break;
		default:
			xoff[i] = IXGBE_READ_REG(hw, IXGBE_PXOFFRXCNT(i));
		}
		hwstats->pxoffrxc[i] += xoff[i];
	}

	/* disarm tx queues that have received xoff frames */
	for (i = 0; i < adapter->num_tx_queues; i++) {
		struct ixgbe_ring *tx_ring = adapter->tx_ring[i];
		u8 tc = tx_ring->dcb_tc;

		if (xoff[tc])
			clear_bit(__IXGBE_HANG_CHECK_ARMED, &tx_ring->state);
	}
}

static u64 ixgbe_get_tx_completed(struct ixgbe_ring *ring)
{
	return ring->stats.packets;
}

static u64 ixgbe_get_tx_pending(struct ixgbe_ring *ring)
{
	struct ixgbe_adapter *adapter = netdev_priv(ring->netdev);
	struct ixgbe_hw *hw = &adapter->hw;

	u32 head = IXGBE_READ_REG(hw, IXGBE_TDH(ring->reg_idx));
	u32 tail = IXGBE_READ_REG(hw, IXGBE_TDT(ring->reg_idx));

	if (head != tail)
		return (head < tail) ?
			tail - head : (tail + ring->count - head);

	return 0;
}

static inline bool ixgbe_check_tx_hang(struct ixgbe_ring *tx_ring)
{
	u32 tx_done = ixgbe_get_tx_completed(tx_ring);
	u32 tx_done_old = tx_ring->tx_stats.tx_done_old;
	u32 tx_pending = ixgbe_get_tx_pending(tx_ring);
	bool ret = false;

	clear_check_for_tx_hang(tx_ring);

	/*
	 * Check for a hung queue, but be thorough. This verifies
	 * that a transmit has been completed since the previous
	 * check AND there is at least one packet pending. The
	 * ARMED bit is set to indicate a potential hang. The
	 * bit is cleared if a pause frame is received to remove
	 * false hang detection due to PFC or 802.3x frames. By
	 * requiring this to fail twice we avoid races with
	 * pfc clearing the ARMED bit and conditions where we
	 * run the check_tx_hang logic with a transmit completion
	 * pending but without time to complete it yet.
	 */
	if ((tx_done_old == tx_done) && tx_pending) {
		/* make sure it is true for two checks in a row */
		ret = test_and_set_bit(__IXGBE_HANG_CHECK_ARMED,
				       &tx_ring->state);
	} else {
		/* update completed stats and continue */
		tx_ring->tx_stats.tx_done_old = tx_done;
		/* reset the countdown */
		clear_bit(__IXGBE_HANG_CHECK_ARMED, &tx_ring->state);
	}

	return ret;
}

/**
 * ixgbe_tx_timeout_reset - initiate reset due to Tx timeout
 * @adapter: driver private struct
 **/
static void ixgbe_tx_timeout_reset(struct ixgbe_adapter *adapter)
{

	/* Do the reset outside of interrupt context */
	if (!test_bit(__IXGBE_DOWN, &adapter->state)) {
		adapter->flags2 |= IXGBE_FLAG2_RESET_REQUESTED;
		ixgbe_service_event_schedule(adapter);
	}
}

/**
 * ixgbe_clean_tx_irq - Reclaim resources after transmit completes
 * @q_vector: structure containing interrupt and ring information
 * @tx_ring: tx ring to clean
 **/
static bool ixgbe_clean_tx_irq(struct ixgbe_q_vector *q_vector,
			       struct ixgbe_ring *tx_ring)
{
	struct ixgbe_adapter *adapter = q_vector->adapter;
	struct ixgbe_tx_buffer *tx_buffer;
	union ixgbe_adv_tx_desc *tx_desc;
	unsigned int total_bytes = 0, total_packets = 0;
	unsigned int budget = q_vector->tx.work_limit;
	unsigned int i = tx_ring->next_to_clean;

	if (test_bit(__IXGBE_DOWN, &adapter->state))
		return true;

	tx_buffer = &tx_ring->tx_buffer_info[i];
	tx_desc = IXGBE_TX_DESC(tx_ring, i);
	i -= tx_ring->count;

	do {
		union ixgbe_adv_tx_desc *eop_desc = tx_buffer->next_to_watch;

		/* if next_to_watch is not set then there is no work pending */
		if (!eop_desc)
			break;

		/* prevent any other reads prior to eop_desc */
		rmb();

		/* if DD is not set pending work has not been completed */
		if (!(eop_desc->wb.status & cpu_to_le32(IXGBE_TXD_STAT_DD)))
			break;

		/* clear next_to_watch to prevent false hangs */
		tx_buffer->next_to_watch = NULL;

		/* update the statistics for this packet */
		total_bytes += tx_buffer->bytecount;
		total_packets += tx_buffer->gso_segs;

#ifdef CONFIG_IXGBE_PTP
		if (unlikely(tx_buffer->tx_flags & IXGBE_TX_FLAGS_TSTAMP))
			ixgbe_ptp_tx_hwtstamp(q_vector, tx_buffer->skb);
#endif

		/* free the skb */
		dev_kfree_skb_any(tx_buffer->skb);

		/* unmap skb header data */
		dma_unmap_single(tx_ring->dev,
				 dma_unmap_addr(tx_buffer, dma),
				 dma_unmap_len(tx_buffer, len),
				 DMA_TO_DEVICE);

		/* clear tx_buffer data */
		tx_buffer->skb = NULL;
		dma_unmap_len_set(tx_buffer, len, 0);

		/* unmap remaining buffers */
		while (tx_desc != eop_desc) {
			tx_buffer++;
			tx_desc++;
			i++;
			if (unlikely(!i)) {
				i -= tx_ring->count;
				tx_buffer = tx_ring->tx_buffer_info;
				tx_desc = IXGBE_TX_DESC(tx_ring, 0);
			}

			/* unmap any remaining paged data */
			if (dma_unmap_len(tx_buffer, len)) {
				dma_unmap_page(tx_ring->dev,
					       dma_unmap_addr(tx_buffer, dma),
					       dma_unmap_len(tx_buffer, len),
					       DMA_TO_DEVICE);
				dma_unmap_len_set(tx_buffer, len, 0);
			}
		}

		/* move us one more past the eop_desc for start of next pkt */
		tx_buffer++;
		tx_desc++;
		i++;
		if (unlikely(!i)) {
			i -= tx_ring->count;
			tx_buffer = tx_ring->tx_buffer_info;
			tx_desc = IXGBE_TX_DESC(tx_ring, 0);
		}

		/* issue prefetch for next Tx descriptor */
		prefetch(tx_desc);

		/* update budget accounting */
		budget--;
	} while (likely(budget));

	i += tx_ring->count;
	tx_ring->next_to_clean = i;
	u64_stats_update_begin(&tx_ring->syncp);
	tx_ring->stats.bytes += total_bytes;
	tx_ring->stats.packets += total_packets;
	u64_stats_update_end(&tx_ring->syncp);
	q_vector->tx.total_bytes += total_bytes;
	q_vector->tx.total_packets += total_packets;

	if (check_for_tx_hang(tx_ring) && ixgbe_check_tx_hang(tx_ring)) {
		/* schedule immediate reset if we believe we hung */
		struct ixgbe_hw *hw = &adapter->hw;
		e_err(drv, "Detected Tx Unit Hang\n"
			"  Tx Queue             <%d>\n"
			"  TDH, TDT             <%x>, <%x>\n"
			"  next_to_use          <%x>\n"
			"  next_to_clean        <%x>\n"
			"tx_buffer_info[next_to_clean]\n"
			"  time_stamp           <%lx>\n"
			"  jiffies              <%lx>\n",
			tx_ring->queue_index,
			IXGBE_READ_REG(hw, IXGBE_TDH(tx_ring->reg_idx)),
			IXGBE_READ_REG(hw, IXGBE_TDT(tx_ring->reg_idx)),
			tx_ring->next_to_use, i,
			tx_ring->tx_buffer_info[i].time_stamp, jiffies);

		netif_stop_subqueue(tx_ring->netdev, tx_ring->queue_index);

		e_info(probe,
		       "tx hang %d detected on queue %d, resetting adapter\n",
			adapter->tx_timeout_count + 1, tx_ring->queue_index);

		/* schedule immediate reset if we believe we hung */
		ixgbe_tx_timeout_reset(adapter);

		/* the adapter is about to reset, no point in enabling stuff */
		return true;
	}

	netdev_tx_completed_queue(txring_txq(tx_ring),
				  total_packets, total_bytes);

#define TX_WAKE_THRESHOLD (DESC_NEEDED * 2)
	if (unlikely(total_packets && netif_carrier_ok(tx_ring->netdev) &&
		     (ixgbe_desc_unused(tx_ring) >= TX_WAKE_THRESHOLD))) {
		/* Make sure that anybody stopping the queue after this
		 * sees the new next_to_clean.
		 */
		smp_mb();
		if (__netif_subqueue_stopped(tx_ring->netdev,
					     tx_ring->queue_index)
		    && !test_bit(__IXGBE_DOWN, &adapter->state)) {
			netif_wake_subqueue(tx_ring->netdev,
					    tx_ring->queue_index);
			++tx_ring->tx_stats.restart_queue;
		}
	}

	return !!budget;
}

#ifdef CONFIG_IXGBE_DCA
static void ixgbe_update_tx_dca(struct ixgbe_adapter *adapter,
				struct ixgbe_ring *tx_ring,
				int cpu)
{
	struct ixgbe_hw *hw = &adapter->hw;
	u32 txctrl = dca3_get_tag(tx_ring->dev, cpu);
	u16 reg_offset;

	switch (hw->mac.type) {
	case ixgbe_mac_82598EB:
		reg_offset = IXGBE_DCA_TXCTRL(tx_ring->reg_idx);
		break;
	case ixgbe_mac_82599EB:
	case ixgbe_mac_X540:
		reg_offset = IXGBE_DCA_TXCTRL_82599(tx_ring->reg_idx);
		txctrl <<= IXGBE_DCA_TXCTRL_CPUID_SHIFT_82599;
		break;
	default:
		/* for unknown hardware do not write register */
		return;
	}

	/*
	 * We can enable relaxed ordering for reads, but not writes when
	 * DCA is enabled.  This is due to a known issue in some chipsets
	 * which will cause the DCA tag to be cleared.
	 */
	txctrl |= IXGBE_DCA_TXCTRL_DESC_RRO_EN |
		  IXGBE_DCA_TXCTRL_DATA_RRO_EN |
		  IXGBE_DCA_TXCTRL_DESC_DCA_EN;

	IXGBE_WRITE_REG(hw, reg_offset, txctrl);
}

static void ixgbe_update_rx_dca(struct ixgbe_adapter *adapter,
				struct ixgbe_ring *rx_ring,
				int cpu)
{
	struct ixgbe_hw *hw = &adapter->hw;
	u32 rxctrl = dca3_get_tag(rx_ring->dev, cpu);
	u8 reg_idx = rx_ring->reg_idx;


	switch (hw->mac.type) {
	case ixgbe_mac_82599EB:
	case ixgbe_mac_X540:
		rxctrl <<= IXGBE_DCA_RXCTRL_CPUID_SHIFT_82599;
		break;
	default:
		break;
	}

	/*
	 * We can enable relaxed ordering for reads, but not writes when
	 * DCA is enabled.  This is due to a known issue in some chipsets
	 * which will cause the DCA tag to be cleared.
	 */
	rxctrl |= IXGBE_DCA_RXCTRL_DESC_RRO_EN |
		  IXGBE_DCA_RXCTRL_DATA_DCA_EN |
		  IXGBE_DCA_RXCTRL_DESC_DCA_EN;

	IXGBE_WRITE_REG(hw, IXGBE_DCA_RXCTRL(reg_idx), rxctrl);
}

static void ixgbe_update_dca(struct ixgbe_q_vector *q_vector)
{
	struct ixgbe_adapter *adapter = q_vector->adapter;
	struct ixgbe_ring *ring;
	int cpu = get_cpu();

	if (q_vector->cpu == cpu)
		goto out_no_update;

	ixgbe_for_each_ring(ring, q_vector->tx)
		ixgbe_update_tx_dca(adapter, ring, cpu);

	ixgbe_for_each_ring(ring, q_vector->rx)
		ixgbe_update_rx_dca(adapter, ring, cpu);

	q_vector->cpu = cpu;
out_no_update:
	put_cpu();
}

static void ixgbe_setup_dca(struct ixgbe_adapter *adapter)
{
	int i;

	if (!(adapter->flags & IXGBE_FLAG_DCA_ENABLED))
		return;

	/* always use CB2 mode, difference is masked in the CB driver */
	IXGBE_WRITE_REG(&adapter->hw, IXGBE_DCA_CTRL, 2);

	for (i = 0; i < adapter->num_q_vectors; i++) {
		adapter->q_vector[i]->cpu = -1;
		ixgbe_update_dca(adapter->q_vector[i]);
	}
}

static int __ixgbe_notify_dca(struct device *dev, void *data)
{
	struct ixgbe_adapter *adapter = dev_get_drvdata(dev);
	unsigned long event = *(unsigned long *)data;

	if (!(adapter->flags & IXGBE_FLAG_DCA_CAPABLE))
		return 0;

	switch (event) {
	case DCA_PROVIDER_ADD:
		/* if we're already enabled, don't do it again */
		if (adapter->flags & IXGBE_FLAG_DCA_ENABLED)
			break;
		if (dca_add_requester(dev) == 0) {
			adapter->flags |= IXGBE_FLAG_DCA_ENABLED;
			ixgbe_setup_dca(adapter);
			break;
		}
		/* Fall Through since DCA is disabled. */
	case DCA_PROVIDER_REMOVE:
		if (adapter->flags & IXGBE_FLAG_DCA_ENABLED) {
			dca_remove_requester(dev);
			adapter->flags &= ~IXGBE_FLAG_DCA_ENABLED;
			IXGBE_WRITE_REG(&adapter->hw, IXGBE_DCA_CTRL, 1);
		}
		break;
	}

	return 0;
}

#endif /* CONFIG_IXGBE_DCA */
static inline void ixgbe_rx_hash(struct ixgbe_ring *ring,
				 union ixgbe_adv_rx_desc *rx_desc,
				 struct sk_buff *skb)
{
	if (ring->netdev->features & NETIF_F_RXHASH)
		skb->rxhash = le32_to_cpu(rx_desc->wb.lower.hi_dword.rss);
}

#ifdef IXGBE_FCOE
/**
 * ixgbe_rx_is_fcoe - check the rx desc for incoming pkt type
 * @ring: structure containing ring specific data
 * @rx_desc: advanced rx descriptor
 *
 * Returns : true if it is FCoE pkt
 */
static inline bool ixgbe_rx_is_fcoe(struct ixgbe_ring *ring,
				    union ixgbe_adv_rx_desc *rx_desc)
{
	__le16 pkt_info = rx_desc->wb.lower.lo_dword.hs_rss.pkt_info;

	return test_bit(__IXGBE_RX_FCOE, &ring->state) &&
	       ((pkt_info & cpu_to_le16(IXGBE_RXDADV_PKTTYPE_ETQF_MASK)) ==
		(cpu_to_le16(IXGBE_ETQF_FILTER_FCOE <<
			     IXGBE_RXDADV_PKTTYPE_ETQF_SHIFT)));
}

#endif /* IXGBE_FCOE */
/**
 * ixgbe_rx_checksum - indicate in skb if hw indicated a good cksum
 * @ring: structure containing ring specific data
 * @rx_desc: current Rx descriptor being processed
 * @skb: skb currently being received and modified
 **/
static inline void ixgbe_rx_checksum(struct ixgbe_ring *ring,
				     union ixgbe_adv_rx_desc *rx_desc,
				     struct sk_buff *skb)
{
	skb_checksum_none_assert(skb);

	/* Rx csum disabled */
	if (!(ring->netdev->features & NETIF_F_RXCSUM))
		return;

	/* if IP and error */
	if (ixgbe_test_staterr(rx_desc, IXGBE_RXD_STAT_IPCS) &&
	    ixgbe_test_staterr(rx_desc, IXGBE_RXDADV_ERR_IPE)) {
		ring->rx_stats.csum_err++;
		return;
	}

	if (!ixgbe_test_staterr(rx_desc, IXGBE_RXD_STAT_L4CS))
		return;

	if (ixgbe_test_staterr(rx_desc, IXGBE_RXDADV_ERR_TCPE)) {
		__le16 pkt_info = rx_desc->wb.lower.lo_dword.hs_rss.pkt_info;

		/*
		 * 82599 errata, UDP frames with a 0 checksum can be marked as
		 * checksum errors.
		 */
		if ((pkt_info & cpu_to_le16(IXGBE_RXDADV_PKTTYPE_UDP)) &&
		    test_bit(__IXGBE_RX_CSUM_UDP_ZERO_ERR, &ring->state))
			return;

		ring->rx_stats.csum_err++;
		return;
	}

	/* It must be a TCP or UDP packet with a valid checksum */
	skb->ip_summed = CHECKSUM_UNNECESSARY;
}

static inline void ixgbe_release_rx_desc(struct ixgbe_ring *rx_ring, u32 val)
{
	rx_ring->next_to_use = val;

	/* update next to alloc since we have filled the ring */
	rx_ring->next_to_alloc = val;
	/*
	 * Force memory writes to complete before letting h/w
	 * know there are new descriptors to fetch.  (Only
	 * applicable for weak-ordered memory model archs,
	 * such as IA-64).
	 */
	wmb();
	writel(val, rx_ring->tail);
}

static bool ixgbe_alloc_mapped_page(struct ixgbe_ring *rx_ring,
				    struct ixgbe_rx_buffer *bi)
{
	struct page *page = bi->page;
	dma_addr_t dma = bi->dma;

	/* since we are recycling buffers we should seldom need to alloc */
	if (likely(dma))
		return true;

	/* alloc new page for storage */
	if (likely(!page)) {
<<<<<<< HEAD
		page = alloc_pages(GFP_ATOMIC | __GFP_COLD | __GFP_COMP,
				   ixgbe_rx_pg_order(rx_ring));
=======
		page = __skb_alloc_pages(GFP_ATOMIC | __GFP_COLD | __GFP_COMP,
					 bi->skb, ixgbe_rx_pg_order(rx_ring));
>>>>>>> 28c42c28
		if (unlikely(!page)) {
			rx_ring->rx_stats.alloc_rx_page_failed++;
			return false;
		}
		bi->page = page;
	}

	/* map page for use */
	dma = dma_map_page(rx_ring->dev, page, 0,
			   ixgbe_rx_pg_size(rx_ring), DMA_FROM_DEVICE);

	/*
	 * if mapping failed free memory back to system since
	 * there isn't much point in holding memory we can't use
	 */
	if (dma_mapping_error(rx_ring->dev, dma)) {
		__free_pages(page, ixgbe_rx_pg_order(rx_ring));
		bi->page = NULL;

		rx_ring->rx_stats.alloc_rx_page_failed++;
		return false;
	}

	bi->dma = dma;
	bi->page_offset ^= ixgbe_rx_bufsz(rx_ring);

	return true;
}

/**
 * ixgbe_alloc_rx_buffers - Replace used receive buffers
 * @rx_ring: ring to place buffers on
 * @cleaned_count: number of buffers to replace
 **/
void ixgbe_alloc_rx_buffers(struct ixgbe_ring *rx_ring, u16 cleaned_count)
{
	union ixgbe_adv_rx_desc *rx_desc;
	struct ixgbe_rx_buffer *bi;
	u16 i = rx_ring->next_to_use;

	/* nothing to do */
	if (!cleaned_count)
		return;

	rx_desc = IXGBE_RX_DESC(rx_ring, i);
	bi = &rx_ring->rx_buffer_info[i];
	i -= rx_ring->count;

	do {
		if (!ixgbe_alloc_mapped_page(rx_ring, bi))
			break;

		/*
		 * Refresh the desc even if buffer_addrs didn't change
		 * because each write-back erases this info.
		 */
		rx_desc->read.pkt_addr = cpu_to_le64(bi->dma + bi->page_offset);

		rx_desc++;
		bi++;
		i++;
		if (unlikely(!i)) {
			rx_desc = IXGBE_RX_DESC(rx_ring, 0);
			bi = rx_ring->rx_buffer_info;
			i -= rx_ring->count;
		}

		/* clear the hdr_addr for the next_to_use descriptor */
		rx_desc->read.hdr_addr = 0;

		cleaned_count--;
	} while (cleaned_count);

	i += rx_ring->count;

	if (rx_ring->next_to_use != i)
		ixgbe_release_rx_desc(rx_ring, i);
}

/**
 * ixgbe_get_headlen - determine size of header for RSC/LRO/GRO/FCOE
 * @data: pointer to the start of the headers
 * @max_len: total length of section to find headers in
 *
 * This function is meant to determine the length of headers that will
 * be recognized by hardware for LRO, GRO, and RSC offloads.  The main
 * motivation of doing this is to only perform one pull for IPv4 TCP
 * packets so that we can do basic things like calculating the gso_size
 * based on the average data per packet.
 **/
static unsigned int ixgbe_get_headlen(unsigned char *data,
				      unsigned int max_len)
{
	union {
		unsigned char *network;
		/* l2 headers */
		struct ethhdr *eth;
		struct vlan_hdr *vlan;
		/* l3 headers */
		struct iphdr *ipv4;
	} hdr;
	__be16 protocol;
	u8 nexthdr = 0;	/* default to not TCP */
	u8 hlen;

	/* this should never happen, but better safe than sorry */
	if (max_len < ETH_HLEN)
		return max_len;

	/* initialize network frame pointer */
	hdr.network = data;

	/* set first protocol and move network header forward */
	protocol = hdr.eth->h_proto;
	hdr.network += ETH_HLEN;

	/* handle any vlan tag if present */
	if (protocol == __constant_htons(ETH_P_8021Q)) {
		if ((hdr.network - data) > (max_len - VLAN_HLEN))
			return max_len;

		protocol = hdr.vlan->h_vlan_encapsulated_proto;
		hdr.network += VLAN_HLEN;
	}

	/* handle L3 protocols */
	if (protocol == __constant_htons(ETH_P_IP)) {
		if ((hdr.network - data) > (max_len - sizeof(struct iphdr)))
			return max_len;

		/* access ihl as a u8 to avoid unaligned access on ia64 */
		hlen = (hdr.network[0] & 0x0F) << 2;

		/* verify hlen meets minimum size requirements */
		if (hlen < sizeof(struct iphdr))
			return hdr.network - data;

		/* record next protocol */
		nexthdr = hdr.ipv4->protocol;
		hdr.network += hlen;
#ifdef IXGBE_FCOE
	} else if (protocol == __constant_htons(ETH_P_FCOE)) {
		if ((hdr.network - data) > (max_len - FCOE_HEADER_LEN))
			return max_len;
		hdr.network += FCOE_HEADER_LEN;
#endif
	} else {
		return hdr.network - data;
	}

	/* finally sort out TCP */
	if (nexthdr == IPPROTO_TCP) {
		if ((hdr.network - data) > (max_len - sizeof(struct tcphdr)))
			return max_len;

		/* access doff as a u8 to avoid unaligned access on ia64 */
		hlen = (hdr.network[12] & 0xF0) >> 2;

		/* verify hlen meets minimum size requirements */
		if (hlen < sizeof(struct tcphdr))
			return hdr.network - data;

		hdr.network += hlen;
	}

	/*
	 * If everything has gone correctly hdr.network should be the
	 * data section of the packet and will be the end of the header.
	 * If not then it probably represents the end of the last recognized
	 * header.
	 */
	if ((hdr.network - data) < max_len)
		return hdr.network - data;
	else
		return max_len;
}

static void ixgbe_get_rsc_cnt(struct ixgbe_ring *rx_ring,
			      union ixgbe_adv_rx_desc *rx_desc,
			      struct sk_buff *skb)
{
	__le32 rsc_enabled;
	u32 rsc_cnt;

	if (!ring_is_rsc_enabled(rx_ring))
		return;

	rsc_enabled = rx_desc->wb.lower.lo_dword.data &
		      cpu_to_le32(IXGBE_RXDADV_RSCCNT_MASK);

	/* If this is an RSC frame rsc_cnt should be non-zero */
	if (!rsc_enabled)
		return;

	rsc_cnt = le32_to_cpu(rsc_enabled);
	rsc_cnt >>= IXGBE_RXDADV_RSCCNT_SHIFT;

	IXGBE_CB(skb)->append_cnt += rsc_cnt - 1;
}

static void ixgbe_set_rsc_gso_size(struct ixgbe_ring *ring,
				   struct sk_buff *skb)
{
	u16 hdr_len = skb_headlen(skb);

	/* set gso_size to avoid messing up TCP MSS */
	skb_shinfo(skb)->gso_size = DIV_ROUND_UP((skb->len - hdr_len),
						 IXGBE_CB(skb)->append_cnt);
}

static void ixgbe_update_rsc_stats(struct ixgbe_ring *rx_ring,
				   struct sk_buff *skb)
{
	/* if append_cnt is 0 then frame is not RSC */
	if (!IXGBE_CB(skb)->append_cnt)
		return;

	rx_ring->rx_stats.rsc_count += IXGBE_CB(skb)->append_cnt;
	rx_ring->rx_stats.rsc_flush++;

	ixgbe_set_rsc_gso_size(rx_ring, skb);

	/* gso_size is computed using append_cnt so always clear it last */
	IXGBE_CB(skb)->append_cnt = 0;
}

/**
 * ixgbe_process_skb_fields - Populate skb header fields from Rx descriptor
 * @rx_ring: rx descriptor ring packet is being transacted on
 * @rx_desc: pointer to the EOP Rx descriptor
 * @skb: pointer to current skb being populated
 *
 * This function checks the ring, descriptor, and packet information in
 * order to populate the hash, checksum, VLAN, timestamp, protocol, and
 * other fields within the skb.
 **/
static void ixgbe_process_skb_fields(struct ixgbe_ring *rx_ring,
				     union ixgbe_adv_rx_desc *rx_desc,
				     struct sk_buff *skb)
{
	struct net_device *dev = rx_ring->netdev;

	ixgbe_update_rsc_stats(rx_ring, skb);

	ixgbe_rx_hash(rx_ring, rx_desc, skb);

	ixgbe_rx_checksum(rx_ring, rx_desc, skb);

#ifdef CONFIG_IXGBE_PTP
	ixgbe_ptp_rx_hwtstamp(rx_ring->q_vector, rx_desc, skb);
#endif

	if ((dev->features & NETIF_F_HW_VLAN_RX) &&
	    ixgbe_test_staterr(rx_desc, IXGBE_RXD_STAT_VP)) {
		u16 vid = le16_to_cpu(rx_desc->wb.upper.vlan);
		__vlan_hwaccel_put_tag(skb, vid);
	}

	skb_record_rx_queue(skb, rx_ring->queue_index);

	skb->protocol = eth_type_trans(skb, dev);
}

static void ixgbe_rx_skb(struct ixgbe_q_vector *q_vector,
			 struct sk_buff *skb)
{
	struct ixgbe_adapter *adapter = q_vector->adapter;

	if (!(adapter->flags & IXGBE_FLAG_IN_NETPOLL))
		napi_gro_receive(&q_vector->napi, skb);
	else
		netif_rx(skb);
}

/**
 * ixgbe_is_non_eop - process handling of non-EOP buffers
 * @rx_ring: Rx ring being processed
 * @rx_desc: Rx descriptor for current buffer
 * @skb: Current socket buffer containing buffer in progress
 *
 * This function updates next to clean.  If the buffer is an EOP buffer
 * this function exits returning false, otherwise it will place the
 * sk_buff in the next buffer to be chained and return true indicating
 * that this is in fact a non-EOP buffer.
 **/
static bool ixgbe_is_non_eop(struct ixgbe_ring *rx_ring,
			     union ixgbe_adv_rx_desc *rx_desc,
			     struct sk_buff *skb)
{
	u32 ntc = rx_ring->next_to_clean + 1;

	/* fetch, update, and store next to clean */
	ntc = (ntc < rx_ring->count) ? ntc : 0;
	rx_ring->next_to_clean = ntc;

	prefetch(IXGBE_RX_DESC(rx_ring, ntc));

	if (likely(ixgbe_test_staterr(rx_desc, IXGBE_RXD_STAT_EOP)))
		return false;

	/* append_cnt indicates packet is RSC, if so fetch nextp */
	if (IXGBE_CB(skb)->append_cnt) {
		ntc = le32_to_cpu(rx_desc->wb.upper.status_error);
		ntc &= IXGBE_RXDADV_NEXTP_MASK;
		ntc >>= IXGBE_RXDADV_NEXTP_SHIFT;
	}

	/* place skb in next buffer to be received */
	rx_ring->rx_buffer_info[ntc].skb = skb;
	rx_ring->rx_stats.non_eop_descs++;

	return true;
}

/**
 * ixgbe_cleanup_headers - Correct corrupted or empty headers
 * @rx_ring: rx descriptor ring packet is being transacted on
 * @rx_desc: pointer to the EOP Rx descriptor
 * @skb: pointer to current skb being fixed
 *
 * Check for corrupted packet headers caused by senders on the local L2
 * embedded NIC switch not setting up their Tx Descriptors right.  These
 * should be very rare.
 *
 * Also address the case where we are pulling data in on pages only
 * and as such no data is present in the skb header.
 *
 * In addition if skb is not at least 60 bytes we need to pad it so that
 * it is large enough to qualify as a valid Ethernet frame.
 *
 * Returns true if an error was encountered and skb was freed.
 **/
static bool ixgbe_cleanup_headers(struct ixgbe_ring *rx_ring,
				  union ixgbe_adv_rx_desc *rx_desc,
				  struct sk_buff *skb)
{
	struct skb_frag_struct *frag = &skb_shinfo(skb)->frags[0];
	struct net_device *netdev = rx_ring->netdev;
	unsigned char *va;
	unsigned int pull_len;

	/* if the page was released unmap it, else just sync our portion */
	if (unlikely(IXGBE_CB(skb)->page_released)) {
		dma_unmap_page(rx_ring->dev, IXGBE_CB(skb)->dma,
			       ixgbe_rx_pg_size(rx_ring), DMA_FROM_DEVICE);
		IXGBE_CB(skb)->page_released = false;
	} else {
		dma_sync_single_range_for_cpu(rx_ring->dev,
					      IXGBE_CB(skb)->dma,
					      frag->page_offset,
					      ixgbe_rx_bufsz(rx_ring),
					      DMA_FROM_DEVICE);
	}
	IXGBE_CB(skb)->dma = 0;

	/* verify that the packet does not have any known errors */
	if (unlikely(ixgbe_test_staterr(rx_desc,
					IXGBE_RXDADV_ERR_FRAME_ERR_MASK) &&
	    !(netdev->features & NETIF_F_RXALL))) {
		dev_kfree_skb_any(skb);
		return true;
	}

	/*
	 * it is valid to use page_address instead of kmap since we are
	 * working with pages allocated out of the lomem pool per
	 * alloc_page(GFP_ATOMIC)
	 */
	va = skb_frag_address(frag);

	/*
	 * we need the header to contain the greater of either ETH_HLEN or
	 * 60 bytes if the skb->len is less than 60 for skb_pad.
	 */
	pull_len = skb_frag_size(frag);
	if (pull_len > IXGBE_RX_HDR_SIZE)
		pull_len = ixgbe_get_headlen(va, IXGBE_RX_HDR_SIZE);

	/* align pull length to size of long to optimize memcpy performance */
	skb_copy_to_linear_data(skb, va, ALIGN(pull_len, sizeof(long)));

	/* update all of the pointers */
	skb_frag_size_sub(frag, pull_len);
	frag->page_offset += pull_len;
	skb->data_len -= pull_len;
	skb->tail += pull_len;

	/*
	 * if we sucked the frag empty then we should free it,
	 * if there are other frags here something is screwed up in hardware
	 */
	if (skb_frag_size(frag) == 0) {
		BUG_ON(skb_shinfo(skb)->nr_frags != 1);
		skb_shinfo(skb)->nr_frags = 0;
		__skb_frag_unref(frag);
		skb->truesize -= ixgbe_rx_bufsz(rx_ring);
	}

#ifdef IXGBE_FCOE
	/* do not attempt to pad FCoE Frames as this will disrupt DDP */
	if (ixgbe_rx_is_fcoe(rx_ring, rx_desc))
		return false;

#endif
	/* if skb_pad returns an error the skb was freed */
	if (unlikely(skb->len < 60)) {
		int pad_len = 60 - skb->len;

		if (skb_pad(skb, pad_len))
			return true;
		__skb_put(skb, pad_len);
	}

	return false;
}

/**
 * ixgbe_can_reuse_page - determine if we can reuse a page
 * @rx_buffer: pointer to rx_buffer containing the page we want to reuse
 *
 * Returns true if page can be reused in another Rx buffer
 **/
static inline bool ixgbe_can_reuse_page(struct ixgbe_rx_buffer *rx_buffer)
{
	struct page *page = rx_buffer->page;

	/* if we are only owner of page and it is local we can reuse it */
	return likely(page_count(page) == 1) &&
	       likely(page_to_nid(page) == numa_node_id());
}

/**
 * ixgbe_reuse_rx_page - page flip buffer and store it back on the ring
 * @rx_ring: rx descriptor ring to store buffers on
 * @old_buff: donor buffer to have page reused
 *
 * Syncronizes page for reuse by the adapter
 **/
static void ixgbe_reuse_rx_page(struct ixgbe_ring *rx_ring,
				struct ixgbe_rx_buffer *old_buff)
{
	struct ixgbe_rx_buffer *new_buff;
	u16 nta = rx_ring->next_to_alloc;
	u16 bufsz = ixgbe_rx_bufsz(rx_ring);

	new_buff = &rx_ring->rx_buffer_info[nta];

	/* update, and store next to alloc */
	nta++;
	rx_ring->next_to_alloc = (nta < rx_ring->count) ? nta : 0;

	/* transfer page from old buffer to new buffer */
	new_buff->page = old_buff->page;
	new_buff->dma = old_buff->dma;

	/* flip page offset to other buffer and store to new_buff */
	new_buff->page_offset = old_buff->page_offset ^ bufsz;

	/* sync the buffer for use by the device */
	dma_sync_single_range_for_device(rx_ring->dev, new_buff->dma,
					 new_buff->page_offset, bufsz,
					 DMA_FROM_DEVICE);

	/* bump ref count on page before it is given to the stack */
	get_page(new_buff->page);
}

/**
 * ixgbe_add_rx_frag - Add contents of Rx buffer to sk_buff
 * @rx_ring: rx descriptor ring to transact packets on
 * @rx_buffer: buffer containing page to add
 * @rx_desc: descriptor containing length of buffer written by hardware
 * @skb: sk_buff to place the data into
 *
 * This function is based on skb_add_rx_frag.  I would have used that
 * function however it doesn't handle the truesize case correctly since we
 * are allocating more memory than might be used for a single receive.
 **/
static void ixgbe_add_rx_frag(struct ixgbe_ring *rx_ring,
			      struct ixgbe_rx_buffer *rx_buffer,
			      struct sk_buff *skb, int size)
{
	skb_fill_page_desc(skb, skb_shinfo(skb)->nr_frags,
			   rx_buffer->page, rx_buffer->page_offset,
			   size);
	skb->len += size;
	skb->data_len += size;
	skb->truesize += ixgbe_rx_bufsz(rx_ring);
}

/**
 * ixgbe_clean_rx_irq - Clean completed descriptors from Rx ring - bounce buf
 * @q_vector: structure containing interrupt and ring information
 * @rx_ring: rx descriptor ring to transact packets on
 * @budget: Total limit on number of packets to process
 *
 * This function provides a "bounce buffer" approach to Rx interrupt
 * processing.  The advantage to this is that on systems that have
 * expensive overhead for IOMMU access this provides a means of avoiding
 * it by maintaining the mapping of the page to the syste.
 *
 * Returns true if all work is completed without reaching budget
 **/
static bool ixgbe_clean_rx_irq(struct ixgbe_q_vector *q_vector,
			       struct ixgbe_ring *rx_ring,
			       int budget)
{
	unsigned int total_rx_bytes = 0, total_rx_packets = 0;
#ifdef IXGBE_FCOE
	struct ixgbe_adapter *adapter = q_vector->adapter;
	int ddp_bytes = 0;
#endif /* IXGBE_FCOE */
	u16 cleaned_count = ixgbe_desc_unused(rx_ring);

	do {
		struct ixgbe_rx_buffer *rx_buffer;
		union ixgbe_adv_rx_desc *rx_desc;
		struct sk_buff *skb;
		struct page *page;
		u16 ntc;

		/* return some buffers to hardware, one at a time is too slow */
		if (cleaned_count >= IXGBE_RX_BUFFER_WRITE) {
			ixgbe_alloc_rx_buffers(rx_ring, cleaned_count);
			cleaned_count = 0;
		}

		ntc = rx_ring->next_to_clean;
		rx_desc = IXGBE_RX_DESC(rx_ring, ntc);
		rx_buffer = &rx_ring->rx_buffer_info[ntc];

		if (!ixgbe_test_staterr(rx_desc, IXGBE_RXD_STAT_DD))
			break;

		/*
		 * This memory barrier is needed to keep us from reading
		 * any other fields out of the rx_desc until we know the
		 * RXD_STAT_DD bit is set
		 */
		rmb();

		page = rx_buffer->page;
		prefetchw(page);

		skb = rx_buffer->skb;

		if (likely(!skb)) {
			void *page_addr = page_address(page) +
					  rx_buffer->page_offset;

			/* prefetch first cache line of first page */
			prefetch(page_addr);
#if L1_CACHE_BYTES < 128
			prefetch(page_addr + L1_CACHE_BYTES);
#endif

			/* allocate a skb to store the frags */
			skb = netdev_alloc_skb_ip_align(rx_ring->netdev,
							IXGBE_RX_HDR_SIZE);
			if (unlikely(!skb)) {
				rx_ring->rx_stats.alloc_rx_buff_failed++;
				break;
			}

			/*
			 * we will be copying header into skb->data in
			 * pskb_may_pull so it is in our interest to prefetch
			 * it now to avoid a possible cache miss
			 */
			prefetchw(skb->data);

			/*
			 * Delay unmapping of the first packet. It carries the
			 * header information, HW may still access the header
			 * after the writeback.  Only unmap it when EOP is
			 * reached
			 */
			IXGBE_CB(skb)->dma = rx_buffer->dma;
		} else {
			/* we are reusing so sync this buffer for CPU use */
			dma_sync_single_range_for_cpu(rx_ring->dev,
						      rx_buffer->dma,
						      rx_buffer->page_offset,
						      ixgbe_rx_bufsz(rx_ring),
						      DMA_FROM_DEVICE);
		}

		/* pull page into skb */
		ixgbe_add_rx_frag(rx_ring, rx_buffer, skb,
				  le16_to_cpu(rx_desc->wb.upper.length));

		if (ixgbe_can_reuse_page(rx_buffer)) {
			/* hand second half of page back to the ring */
			ixgbe_reuse_rx_page(rx_ring, rx_buffer);
		} else if (IXGBE_CB(skb)->dma == rx_buffer->dma) {
			/* the page has been released from the ring */
			IXGBE_CB(skb)->page_released = true;
		} else {
			/* we are not reusing the buffer so unmap it */
			dma_unmap_page(rx_ring->dev, rx_buffer->dma,
				       ixgbe_rx_pg_size(rx_ring),
				       DMA_FROM_DEVICE);
		}

		/* clear contents of buffer_info */
		rx_buffer->skb = NULL;
		rx_buffer->dma = 0;
		rx_buffer->page = NULL;

		ixgbe_get_rsc_cnt(rx_ring, rx_desc, skb);

		cleaned_count++;

		/* place incomplete frames back on ring for completion */
		if (ixgbe_is_non_eop(rx_ring, rx_desc, skb))
			continue;

		/* verify the packet layout is correct */
		if (ixgbe_cleanup_headers(rx_ring, rx_desc, skb))
			continue;

		/* probably a little skewed due to removing CRC */
		total_rx_bytes += skb->len;
		total_rx_packets++;

		/* populate checksum, timestamp, VLAN, and protocol */
		ixgbe_process_skb_fields(rx_ring, rx_desc, skb);

#ifdef IXGBE_FCOE
		/* if ddp, not passing to ULD unless for FCP_RSP or error */
		if (ixgbe_rx_is_fcoe(rx_ring, rx_desc)) {
			ddp_bytes = ixgbe_fcoe_ddp(adapter, rx_desc, skb);
			if (!ddp_bytes) {
				dev_kfree_skb_any(skb);
				continue;
			}
		}

#endif /* IXGBE_FCOE */
		ixgbe_rx_skb(q_vector, skb);

		/* update budget accounting */
		budget--;
	} while (likely(budget));

#ifdef IXGBE_FCOE
	/* include DDPed FCoE data */
	if (ddp_bytes > 0) {
		unsigned int mss;

		mss = rx_ring->netdev->mtu - sizeof(struct fcoe_hdr) -
			sizeof(struct fc_frame_header) -
			sizeof(struct fcoe_crc_eof);
		if (mss > 512)
			mss &= ~511;
		total_rx_bytes += ddp_bytes;
		total_rx_packets += DIV_ROUND_UP(ddp_bytes, mss);
	}

#endif /* IXGBE_FCOE */
	u64_stats_update_begin(&rx_ring->syncp);
	rx_ring->stats.packets += total_rx_packets;
	rx_ring->stats.bytes += total_rx_bytes;
	u64_stats_update_end(&rx_ring->syncp);
	q_vector->rx.total_packets += total_rx_packets;
	q_vector->rx.total_bytes += total_rx_bytes;

	if (cleaned_count)
		ixgbe_alloc_rx_buffers(rx_ring, cleaned_count);

	return !!budget;
}

/**
 * ixgbe_configure_msix - Configure MSI-X hardware
 * @adapter: board private structure
 *
 * ixgbe_configure_msix sets up the hardware to properly generate MSI-X
 * interrupts.
 **/
static void ixgbe_configure_msix(struct ixgbe_adapter *adapter)
{
	struct ixgbe_q_vector *q_vector;
	int v_idx;
	u32 mask;

	/* Populate MSIX to EITR Select */
	if (adapter->num_vfs > 32) {
		u32 eitrsel = (1 << (adapter->num_vfs - 32)) - 1;
		IXGBE_WRITE_REG(&adapter->hw, IXGBE_EITRSEL, eitrsel);
	}

	/*
	 * Populate the IVAR table and set the ITR values to the
	 * corresponding register.
	 */
	for (v_idx = 0; v_idx < adapter->num_q_vectors; v_idx++) {
		struct ixgbe_ring *ring;
		q_vector = adapter->q_vector[v_idx];

		ixgbe_for_each_ring(ring, q_vector->rx)
			ixgbe_set_ivar(adapter, 0, ring->reg_idx, v_idx);

		ixgbe_for_each_ring(ring, q_vector->tx)
			ixgbe_set_ivar(adapter, 1, ring->reg_idx, v_idx);

		if (q_vector->tx.ring && !q_vector->rx.ring) {
			/* tx only vector */
			if (adapter->tx_itr_setting == 1)
				q_vector->itr = IXGBE_10K_ITR;
			else
				q_vector->itr = adapter->tx_itr_setting;
		} else {
			/* rx or rx/tx vector */
			if (adapter->rx_itr_setting == 1)
				q_vector->itr = IXGBE_20K_ITR;
			else
				q_vector->itr = adapter->rx_itr_setting;
		}

		ixgbe_write_eitr(q_vector);
	}

	switch (adapter->hw.mac.type) {
	case ixgbe_mac_82598EB:
		ixgbe_set_ivar(adapter, -1, IXGBE_IVAR_OTHER_CAUSES_INDEX,
			       v_idx);
		break;
	case ixgbe_mac_82599EB:
	case ixgbe_mac_X540:
		ixgbe_set_ivar(adapter, -1, 1, v_idx);
		break;
	default:
		break;
	}
	IXGBE_WRITE_REG(&adapter->hw, IXGBE_EITR(v_idx), 1950);

	/* set up to autoclear timer, and the vectors */
	mask = IXGBE_EIMS_ENABLE_MASK;
	mask &= ~(IXGBE_EIMS_OTHER |
		  IXGBE_EIMS_MAILBOX |
		  IXGBE_EIMS_LSC);

	IXGBE_WRITE_REG(&adapter->hw, IXGBE_EIAC, mask);
}

enum latency_range {
	lowest_latency = 0,
	low_latency = 1,
	bulk_latency = 2,
	latency_invalid = 255
};

/**
 * ixgbe_update_itr - update the dynamic ITR value based on statistics
 * @q_vector: structure containing interrupt and ring information
 * @ring_container: structure containing ring performance data
 *
 *      Stores a new ITR value based on packets and byte
 *      counts during the last interrupt.  The advantage of per interrupt
 *      computation is faster updates and more accurate ITR for the current
 *      traffic pattern.  Constants in this function were computed
 *      based on theoretical maximum wire speed and thresholds were set based
 *      on testing data as well as attempting to minimize response time
 *      while increasing bulk throughput.
 *      this functionality is controlled by the InterruptThrottleRate module
 *      parameter (see ixgbe_param.c)
 **/
static void ixgbe_update_itr(struct ixgbe_q_vector *q_vector,
			     struct ixgbe_ring_container *ring_container)
{
	int bytes = ring_container->total_bytes;
	int packets = ring_container->total_packets;
	u32 timepassed_us;
	u64 bytes_perint;
	u8 itr_setting = ring_container->itr;

	if (packets == 0)
		return;

	/* simple throttlerate management
	 *   0-10MB/s   lowest (100000 ints/s)
	 *  10-20MB/s   low    (20000 ints/s)
	 *  20-1249MB/s bulk   (8000 ints/s)
	 */
	/* what was last interrupt timeslice? */
	timepassed_us = q_vector->itr >> 2;
	bytes_perint = bytes / timepassed_us; /* bytes/usec */

	switch (itr_setting) {
	case lowest_latency:
		if (bytes_perint > 10)
			itr_setting = low_latency;
		break;
	case low_latency:
		if (bytes_perint > 20)
			itr_setting = bulk_latency;
		else if (bytes_perint <= 10)
			itr_setting = lowest_latency;
		break;
	case bulk_latency:
		if (bytes_perint <= 20)
			itr_setting = low_latency;
		break;
	}

	/* clear work counters since we have the values we need */
	ring_container->total_bytes = 0;
	ring_container->total_packets = 0;

	/* write updated itr to ring container */
	ring_container->itr = itr_setting;
}

/**
 * ixgbe_write_eitr - write EITR register in hardware specific way
 * @q_vector: structure containing interrupt and ring information
 *
 * This function is made to be called by ethtool and by the driver
 * when it needs to update EITR registers at runtime.  Hardware
 * specific quirks/differences are taken care of here.
 */
void ixgbe_write_eitr(struct ixgbe_q_vector *q_vector)
{
	struct ixgbe_adapter *adapter = q_vector->adapter;
	struct ixgbe_hw *hw = &adapter->hw;
	int v_idx = q_vector->v_idx;
	u32 itr_reg = q_vector->itr & IXGBE_MAX_EITR;

	switch (adapter->hw.mac.type) {
	case ixgbe_mac_82598EB:
		/* must write high and low 16 bits to reset counter */
		itr_reg |= (itr_reg << 16);
		break;
	case ixgbe_mac_82599EB:
	case ixgbe_mac_X540:
		/*
		 * set the WDIS bit to not clear the timer bits and cause an
		 * immediate assertion of the interrupt
		 */
		itr_reg |= IXGBE_EITR_CNT_WDIS;
		break;
	default:
		break;
	}
	IXGBE_WRITE_REG(hw, IXGBE_EITR(v_idx), itr_reg);
}

static void ixgbe_set_itr(struct ixgbe_q_vector *q_vector)
{
	u32 new_itr = q_vector->itr;
	u8 current_itr;

	ixgbe_update_itr(q_vector, &q_vector->tx);
	ixgbe_update_itr(q_vector, &q_vector->rx);

	current_itr = max(q_vector->rx.itr, q_vector->tx.itr);

	switch (current_itr) {
	/* counts and packets in update_itr are dependent on these numbers */
	case lowest_latency:
		new_itr = IXGBE_100K_ITR;
		break;
	case low_latency:
		new_itr = IXGBE_20K_ITR;
		break;
	case bulk_latency:
		new_itr = IXGBE_8K_ITR;
		break;
	default:
		break;
	}

	if (new_itr != q_vector->itr) {
		/* do an exponential smoothing */
		new_itr = (10 * new_itr * q_vector->itr) /
			  ((9 * new_itr) + q_vector->itr);

		/* save the algorithm value here */
		q_vector->itr = new_itr;

		ixgbe_write_eitr(q_vector);
	}
}

/**
 * ixgbe_check_overtemp_subtask - check for over temperature
 * @adapter: pointer to adapter
 **/
static void ixgbe_check_overtemp_subtask(struct ixgbe_adapter *adapter)
{
	struct ixgbe_hw *hw = &adapter->hw;
	u32 eicr = adapter->interrupt_event;

	if (test_bit(__IXGBE_DOWN, &adapter->state))
		return;

	if (!(adapter->flags2 & IXGBE_FLAG2_TEMP_SENSOR_CAPABLE) &&
	    !(adapter->flags2 & IXGBE_FLAG2_TEMP_SENSOR_EVENT))
		return;

	adapter->flags2 &= ~IXGBE_FLAG2_TEMP_SENSOR_EVENT;

	switch (hw->device_id) {
	case IXGBE_DEV_ID_82599_T3_LOM:
		/*
		 * Since the warning interrupt is for both ports
		 * we don't have to check if:
		 *  - This interrupt wasn't for our port.
		 *  - We may have missed the interrupt so always have to
		 *    check if we  got a LSC
		 */
		if (!(eicr & IXGBE_EICR_GPI_SDP0) &&
		    !(eicr & IXGBE_EICR_LSC))
			return;

		if (!(eicr & IXGBE_EICR_LSC) && hw->mac.ops.check_link) {
			u32 autoneg;
			bool link_up = false;

			hw->mac.ops.check_link(hw, &autoneg, &link_up, false);

			if (link_up)
				return;
		}

		/* Check if this is not due to overtemp */
		if (hw->phy.ops.check_overtemp(hw) != IXGBE_ERR_OVERTEMP)
			return;

		break;
	default:
		if (!(eicr & IXGBE_EICR_GPI_SDP0))
			return;
		break;
	}
	e_crit(drv,
	       "Network adapter has been stopped because it has over heated. "
	       "Restart the computer. If the problem persists, "
	       "power off the system and replace the adapter\n");

	adapter->interrupt_event = 0;
}

static void ixgbe_check_fan_failure(struct ixgbe_adapter *adapter, u32 eicr)
{
	struct ixgbe_hw *hw = &adapter->hw;

	if ((adapter->flags & IXGBE_FLAG_FAN_FAIL_CAPABLE) &&
	    (eicr & IXGBE_EICR_GPI_SDP1)) {
		e_crit(probe, "Fan has stopped, replace the adapter\n");
		/* write to clear the interrupt */
		IXGBE_WRITE_REG(hw, IXGBE_EICR, IXGBE_EICR_GPI_SDP1);
	}
}

static void ixgbe_check_overtemp_event(struct ixgbe_adapter *adapter, u32 eicr)
{
	if (!(adapter->flags2 & IXGBE_FLAG2_TEMP_SENSOR_CAPABLE))
		return;

	switch (adapter->hw.mac.type) {
	case ixgbe_mac_82599EB:
		/*
		 * Need to check link state so complete overtemp check
		 * on service task
		 */
		if (((eicr & IXGBE_EICR_GPI_SDP0) || (eicr & IXGBE_EICR_LSC)) &&
		    (!test_bit(__IXGBE_DOWN, &adapter->state))) {
			adapter->interrupt_event = eicr;
			adapter->flags2 |= IXGBE_FLAG2_TEMP_SENSOR_EVENT;
			ixgbe_service_event_schedule(adapter);
			return;
		}
		return;
	case ixgbe_mac_X540:
		if (!(eicr & IXGBE_EICR_TS))
			return;
		break;
	default:
		return;
	}

	e_crit(drv,
	       "Network adapter has been stopped because it has over heated. "
	       "Restart the computer. If the problem persists, "
	       "power off the system and replace the adapter\n");
}

static void ixgbe_check_sfp_event(struct ixgbe_adapter *adapter, u32 eicr)
{
	struct ixgbe_hw *hw = &adapter->hw;

	if (eicr & IXGBE_EICR_GPI_SDP2) {
		/* Clear the interrupt */
		IXGBE_WRITE_REG(hw, IXGBE_EICR, IXGBE_EICR_GPI_SDP2);
		if (!test_bit(__IXGBE_DOWN, &adapter->state)) {
			adapter->flags2 |= IXGBE_FLAG2_SFP_NEEDS_RESET;
			ixgbe_service_event_schedule(adapter);
		}
	}

	if (eicr & IXGBE_EICR_GPI_SDP1) {
		/* Clear the interrupt */
		IXGBE_WRITE_REG(hw, IXGBE_EICR, IXGBE_EICR_GPI_SDP1);
		if (!test_bit(__IXGBE_DOWN, &adapter->state)) {
			adapter->flags |= IXGBE_FLAG_NEED_LINK_CONFIG;
			ixgbe_service_event_schedule(adapter);
		}
	}
}

static void ixgbe_check_lsc(struct ixgbe_adapter *adapter)
{
	struct ixgbe_hw *hw = &adapter->hw;

	adapter->lsc_int++;
	adapter->flags |= IXGBE_FLAG_NEED_LINK_UPDATE;
	adapter->link_check_timeout = jiffies;
	if (!test_bit(__IXGBE_DOWN, &adapter->state)) {
		IXGBE_WRITE_REG(hw, IXGBE_EIMC, IXGBE_EIMC_LSC);
		IXGBE_WRITE_FLUSH(hw);
		ixgbe_service_event_schedule(adapter);
	}
}

static inline void ixgbe_irq_enable_queues(struct ixgbe_adapter *adapter,
					   u64 qmask)
{
	u32 mask;
	struct ixgbe_hw *hw = &adapter->hw;

	switch (hw->mac.type) {
	case ixgbe_mac_82598EB:
		mask = (IXGBE_EIMS_RTX_QUEUE & qmask);
		IXGBE_WRITE_REG(hw, IXGBE_EIMS, mask);
		break;
	case ixgbe_mac_82599EB:
	case ixgbe_mac_X540:
		mask = (qmask & 0xFFFFFFFF);
		if (mask)
			IXGBE_WRITE_REG(hw, IXGBE_EIMS_EX(0), mask);
		mask = (qmask >> 32);
		if (mask)
			IXGBE_WRITE_REG(hw, IXGBE_EIMS_EX(1), mask);
		break;
	default:
		break;
	}
	/* skip the flush */
}

static inline void ixgbe_irq_disable_queues(struct ixgbe_adapter *adapter,
					    u64 qmask)
{
	u32 mask;
	struct ixgbe_hw *hw = &adapter->hw;

	switch (hw->mac.type) {
	case ixgbe_mac_82598EB:
		mask = (IXGBE_EIMS_RTX_QUEUE & qmask);
		IXGBE_WRITE_REG(hw, IXGBE_EIMC, mask);
		break;
	case ixgbe_mac_82599EB:
	case ixgbe_mac_X540:
		mask = (qmask & 0xFFFFFFFF);
		if (mask)
			IXGBE_WRITE_REG(hw, IXGBE_EIMC_EX(0), mask);
		mask = (qmask >> 32);
		if (mask)
			IXGBE_WRITE_REG(hw, IXGBE_EIMC_EX(1), mask);
		break;
	default:
		break;
	}
	/* skip the flush */
}

/**
 * ixgbe_irq_enable - Enable default interrupt generation settings
 * @adapter: board private structure
 **/
static inline void ixgbe_irq_enable(struct ixgbe_adapter *adapter, bool queues,
				    bool flush)
{
	u32 mask = (IXGBE_EIMS_ENABLE_MASK & ~IXGBE_EIMS_RTX_QUEUE);

	/* don't reenable LSC while waiting for link */
	if (adapter->flags & IXGBE_FLAG_NEED_LINK_UPDATE)
		mask &= ~IXGBE_EIMS_LSC;

	if (adapter->flags2 & IXGBE_FLAG2_TEMP_SENSOR_CAPABLE)
		switch (adapter->hw.mac.type) {
		case ixgbe_mac_82599EB:
			mask |= IXGBE_EIMS_GPI_SDP0;
			break;
		case ixgbe_mac_X540:
			mask |= IXGBE_EIMS_TS;
			break;
		default:
			break;
		}
	if (adapter->flags & IXGBE_FLAG_FAN_FAIL_CAPABLE)
		mask |= IXGBE_EIMS_GPI_SDP1;
	switch (adapter->hw.mac.type) {
	case ixgbe_mac_82599EB:
		mask |= IXGBE_EIMS_GPI_SDP1;
		mask |= IXGBE_EIMS_GPI_SDP2;
	case ixgbe_mac_X540:
		mask |= IXGBE_EIMS_ECC;
		mask |= IXGBE_EIMS_MAILBOX;
		break;
	default:
		break;
	}
	if ((adapter->flags & IXGBE_FLAG_FDIR_HASH_CAPABLE) &&
	    !(adapter->flags2 & IXGBE_FLAG2_FDIR_REQUIRES_REINIT))
		mask |= IXGBE_EIMS_FLOW_DIR;

	IXGBE_WRITE_REG(&adapter->hw, IXGBE_EIMS, mask);
	if (queues)
		ixgbe_irq_enable_queues(adapter, ~0);
	if (flush)
		IXGBE_WRITE_FLUSH(&adapter->hw);
}

static irqreturn_t ixgbe_msix_other(int irq, void *data)
{
	struct ixgbe_adapter *adapter = data;
	struct ixgbe_hw *hw = &adapter->hw;
	u32 eicr;

	/*
	 * Workaround for Silicon errata.  Use clear-by-write instead
	 * of clear-by-read.  Reading with EICS will return the
	 * interrupt causes without clearing, which later be done
	 * with the write to EICR.
	 */
	eicr = IXGBE_READ_REG(hw, IXGBE_EICS);
	IXGBE_WRITE_REG(hw, IXGBE_EICR, eicr);

	if (eicr & IXGBE_EICR_LSC)
		ixgbe_check_lsc(adapter);

	if (eicr & IXGBE_EICR_MAILBOX)
		ixgbe_msg_task(adapter);

	switch (hw->mac.type) {
	case ixgbe_mac_82599EB:
	case ixgbe_mac_X540:
		if (eicr & IXGBE_EICR_ECC)
			e_info(link, "Received unrecoverable ECC Err, please "
			       "reboot\n");
		/* Handle Flow Director Full threshold interrupt */
		if (eicr & IXGBE_EICR_FLOW_DIR) {
			int reinit_count = 0;
			int i;
			for (i = 0; i < adapter->num_tx_queues; i++) {
				struct ixgbe_ring *ring = adapter->tx_ring[i];
				if (test_and_clear_bit(__IXGBE_TX_FDIR_INIT_DONE,
						       &ring->state))
					reinit_count++;
			}
			if (reinit_count) {
				/* no more flow director interrupts until after init */
				IXGBE_WRITE_REG(hw, IXGBE_EIMC, IXGBE_EIMC_FLOW_DIR);
				adapter->flags2 |= IXGBE_FLAG2_FDIR_REQUIRES_REINIT;
				ixgbe_service_event_schedule(adapter);
			}
		}
		ixgbe_check_sfp_event(adapter, eicr);
		ixgbe_check_overtemp_event(adapter, eicr);
		break;
	default:
		break;
	}

	ixgbe_check_fan_failure(adapter, eicr);
#ifdef CONFIG_IXGBE_PTP
	ixgbe_ptp_check_pps_event(adapter, eicr);
#endif

	/* re-enable the original interrupt state, no lsc, no queues */
	if (!test_bit(__IXGBE_DOWN, &adapter->state))
		ixgbe_irq_enable(adapter, false, false);

	return IRQ_HANDLED;
}

static irqreturn_t ixgbe_msix_clean_rings(int irq, void *data)
{
	struct ixgbe_q_vector *q_vector = data;

	/* EIAM disabled interrupts (on this vector) for us */

	if (q_vector->rx.ring || q_vector->tx.ring)
		napi_schedule(&q_vector->napi);

	return IRQ_HANDLED;
}

/**
 * ixgbe_poll - NAPI Rx polling callback
 * @napi: structure for representing this polling device
 * @budget: how many packets driver is allowed to clean
 *
 * This function is used for legacy and MSI, NAPI mode
 **/
int ixgbe_poll(struct napi_struct *napi, int budget)
{
	struct ixgbe_q_vector *q_vector =
				container_of(napi, struct ixgbe_q_vector, napi);
	struct ixgbe_adapter *adapter = q_vector->adapter;
	struct ixgbe_ring *ring;
	int per_ring_budget;
	bool clean_complete = true;

#ifdef CONFIG_IXGBE_DCA
	if (adapter->flags & IXGBE_FLAG_DCA_ENABLED)
		ixgbe_update_dca(q_vector);
#endif

	ixgbe_for_each_ring(ring, q_vector->tx)
		clean_complete &= !!ixgbe_clean_tx_irq(q_vector, ring);

	/* attempt to distribute budget to each queue fairly, but don't allow
	 * the budget to go below 1 because we'll exit polling */
	if (q_vector->rx.count > 1)
		per_ring_budget = max(budget/q_vector->rx.count, 1);
	else
		per_ring_budget = budget;

	ixgbe_for_each_ring(ring, q_vector->rx)
		clean_complete &= ixgbe_clean_rx_irq(q_vector, ring,
						     per_ring_budget);

	/* If all work not completed, return budget and keep polling */
	if (!clean_complete)
		return budget;

	/* all work done, exit the polling mode */
	napi_complete(napi);
	if (adapter->rx_itr_setting & 1)
		ixgbe_set_itr(q_vector);
	if (!test_bit(__IXGBE_DOWN, &adapter->state))
		ixgbe_irq_enable_queues(adapter, ((u64)1 << q_vector->v_idx));

	return 0;
}

/**
 * ixgbe_request_msix_irqs - Initialize MSI-X interrupts
 * @adapter: board private structure
 *
 * ixgbe_request_msix_irqs allocates MSI-X vectors and requests
 * interrupts from the kernel.
 **/
static int ixgbe_request_msix_irqs(struct ixgbe_adapter *adapter)
{
	struct net_device *netdev = adapter->netdev;
	int vector, err;
	int ri = 0, ti = 0;

	for (vector = 0; vector < adapter->num_q_vectors; vector++) {
		struct ixgbe_q_vector *q_vector = adapter->q_vector[vector];
		struct msix_entry *entry = &adapter->msix_entries[vector];

		if (q_vector->tx.ring && q_vector->rx.ring) {
			snprintf(q_vector->name, sizeof(q_vector->name) - 1,
				 "%s-%s-%d", netdev->name, "TxRx", ri++);
			ti++;
		} else if (q_vector->rx.ring) {
			snprintf(q_vector->name, sizeof(q_vector->name) - 1,
				 "%s-%s-%d", netdev->name, "rx", ri++);
		} else if (q_vector->tx.ring) {
			snprintf(q_vector->name, sizeof(q_vector->name) - 1,
				 "%s-%s-%d", netdev->name, "tx", ti++);
		} else {
			/* skip this unused q_vector */
			continue;
		}
		err = request_irq(entry->vector, &ixgbe_msix_clean_rings, 0,
				  q_vector->name, q_vector);
		if (err) {
			e_err(probe, "request_irq failed for MSIX interrupt "
			      "Error: %d\n", err);
			goto free_queue_irqs;
		}
		/* If Flow Director is enabled, set interrupt affinity */
		if (adapter->flags & IXGBE_FLAG_FDIR_HASH_CAPABLE) {
			/* assign the mask for this irq */
			irq_set_affinity_hint(entry->vector,
					      &q_vector->affinity_mask);
		}
	}

	err = request_irq(adapter->msix_entries[vector].vector,
			  ixgbe_msix_other, 0, netdev->name, adapter);
	if (err) {
		e_err(probe, "request_irq for msix_other failed: %d\n", err);
		goto free_queue_irqs;
	}

	return 0;

free_queue_irqs:
	while (vector) {
		vector--;
		irq_set_affinity_hint(adapter->msix_entries[vector].vector,
				      NULL);
		free_irq(adapter->msix_entries[vector].vector,
			 adapter->q_vector[vector]);
	}
	adapter->flags &= ~IXGBE_FLAG_MSIX_ENABLED;
	pci_disable_msix(adapter->pdev);
	kfree(adapter->msix_entries);
	adapter->msix_entries = NULL;
	return err;
}

/**
 * ixgbe_intr - legacy mode Interrupt Handler
 * @irq: interrupt number
 * @data: pointer to a network interface device structure
 **/
static irqreturn_t ixgbe_intr(int irq, void *data)
{
	struct ixgbe_adapter *adapter = data;
	struct ixgbe_hw *hw = &adapter->hw;
	struct ixgbe_q_vector *q_vector = adapter->q_vector[0];
	u32 eicr;

	/*
	 * Workaround for silicon errata #26 on 82598.  Mask the interrupt
	 * before the read of EICR.
	 */
	IXGBE_WRITE_REG(hw, IXGBE_EIMC, IXGBE_IRQ_CLEAR_MASK);

	/* for NAPI, using EIAM to auto-mask tx/rx interrupt bits on read
	 * therefore no explicit interrupt disable is necessary */
	eicr = IXGBE_READ_REG(hw, IXGBE_EICR);
	if (!eicr) {
		/*
		 * shared interrupt alert!
		 * make sure interrupts are enabled because the read will
		 * have disabled interrupts due to EIAM
		 * finish the workaround of silicon errata on 82598.  Unmask
		 * the interrupt that we masked before the EICR read.
		 */
		if (!test_bit(__IXGBE_DOWN, &adapter->state))
			ixgbe_irq_enable(adapter, true, true);
		return IRQ_NONE;	/* Not our interrupt */
	}

	if (eicr & IXGBE_EICR_LSC)
		ixgbe_check_lsc(adapter);

	switch (hw->mac.type) {
	case ixgbe_mac_82599EB:
		ixgbe_check_sfp_event(adapter, eicr);
		/* Fall through */
	case ixgbe_mac_X540:
		if (eicr & IXGBE_EICR_ECC)
			e_info(link, "Received unrecoverable ECC err, please "
				     "reboot\n");
		ixgbe_check_overtemp_event(adapter, eicr);
		break;
	default:
		break;
	}

	ixgbe_check_fan_failure(adapter, eicr);
#ifdef CONFIG_IXGBE_PTP
	ixgbe_ptp_check_pps_event(adapter, eicr);
#endif

	/* would disable interrupts here but EIAM disabled it */
	napi_schedule(&q_vector->napi);

	/*
	 * re-enable link(maybe) and non-queue interrupts, no flush.
	 * ixgbe_poll will re-enable the queue interrupts
	 */
	if (!test_bit(__IXGBE_DOWN, &adapter->state))
		ixgbe_irq_enable(adapter, false, false);

	return IRQ_HANDLED;
}

/**
 * ixgbe_request_irq - initialize interrupts
 * @adapter: board private structure
 *
 * Attempts to configure interrupts using the best available
 * capabilities of the hardware and kernel.
 **/
static int ixgbe_request_irq(struct ixgbe_adapter *adapter)
{
	struct net_device *netdev = adapter->netdev;
	int err;

	if (adapter->flags & IXGBE_FLAG_MSIX_ENABLED)
		err = ixgbe_request_msix_irqs(adapter);
	else if (adapter->flags & IXGBE_FLAG_MSI_ENABLED)
		err = request_irq(adapter->pdev->irq, ixgbe_intr, 0,
				  netdev->name, adapter);
	else
		err = request_irq(adapter->pdev->irq, ixgbe_intr, IRQF_SHARED,
				  netdev->name, adapter);

	if (err)
		e_err(probe, "request_irq failed, Error %d\n", err);

	return err;
}

static void ixgbe_free_irq(struct ixgbe_adapter *adapter)
{
	int vector;

	if (!(adapter->flags & IXGBE_FLAG_MSIX_ENABLED)) {
		free_irq(adapter->pdev->irq, adapter);
		return;
	}

	for (vector = 0; vector < adapter->num_q_vectors; vector++) {
		struct ixgbe_q_vector *q_vector = adapter->q_vector[vector];
		struct msix_entry *entry = &adapter->msix_entries[vector];

		/* free only the irqs that were actually requested */
		if (!q_vector->rx.ring && !q_vector->tx.ring)
			continue;

		/* clear the affinity_mask in the IRQ descriptor */
		irq_set_affinity_hint(entry->vector, NULL);

		free_irq(entry->vector, q_vector);
	}

	free_irq(adapter->msix_entries[vector++].vector, adapter);
}

/**
 * ixgbe_irq_disable - Mask off interrupt generation on the NIC
 * @adapter: board private structure
 **/
static inline void ixgbe_irq_disable(struct ixgbe_adapter *adapter)
{
	switch (adapter->hw.mac.type) {
	case ixgbe_mac_82598EB:
		IXGBE_WRITE_REG(&adapter->hw, IXGBE_EIMC, ~0);
		break;
	case ixgbe_mac_82599EB:
	case ixgbe_mac_X540:
		IXGBE_WRITE_REG(&adapter->hw, IXGBE_EIMC, 0xFFFF0000);
		IXGBE_WRITE_REG(&adapter->hw, IXGBE_EIMC_EX(0), ~0);
		IXGBE_WRITE_REG(&adapter->hw, IXGBE_EIMC_EX(1), ~0);
		break;
	default:
		break;
	}
	IXGBE_WRITE_FLUSH(&adapter->hw);
	if (adapter->flags & IXGBE_FLAG_MSIX_ENABLED) {
		int vector;

		for (vector = 0; vector < adapter->num_q_vectors; vector++)
			synchronize_irq(adapter->msix_entries[vector].vector);

		synchronize_irq(adapter->msix_entries[vector++].vector);
	} else {
		synchronize_irq(adapter->pdev->irq);
	}
}

/**
 * ixgbe_configure_msi_and_legacy - Initialize PIN (INTA...) and MSI interrupts
 *
 **/
static void ixgbe_configure_msi_and_legacy(struct ixgbe_adapter *adapter)
{
	struct ixgbe_q_vector *q_vector = adapter->q_vector[0];

	/* rx/tx vector */
	if (adapter->rx_itr_setting == 1)
		q_vector->itr = IXGBE_20K_ITR;
	else
		q_vector->itr = adapter->rx_itr_setting;

	ixgbe_write_eitr(q_vector);

	ixgbe_set_ivar(adapter, 0, 0, 0);
	ixgbe_set_ivar(adapter, 1, 0, 0);

	e_info(hw, "Legacy interrupt IVAR setup done\n");
}

/**
 * ixgbe_configure_tx_ring - Configure 8259x Tx ring after Reset
 * @adapter: board private structure
 * @ring: structure containing ring specific data
 *
 * Configure the Tx descriptor ring after a reset.
 **/
void ixgbe_configure_tx_ring(struct ixgbe_adapter *adapter,
			     struct ixgbe_ring *ring)
{
	struct ixgbe_hw *hw = &adapter->hw;
	u64 tdba = ring->dma;
	int wait_loop = 10;
	u32 txdctl = IXGBE_TXDCTL_ENABLE;
	u8 reg_idx = ring->reg_idx;

	/* disable queue to avoid issues while updating state */
	IXGBE_WRITE_REG(hw, IXGBE_TXDCTL(reg_idx), 0);
	IXGBE_WRITE_FLUSH(hw);

	IXGBE_WRITE_REG(hw, IXGBE_TDBAL(reg_idx),
			(tdba & DMA_BIT_MASK(32)));
	IXGBE_WRITE_REG(hw, IXGBE_TDBAH(reg_idx), (tdba >> 32));
	IXGBE_WRITE_REG(hw, IXGBE_TDLEN(reg_idx),
			ring->count * sizeof(union ixgbe_adv_tx_desc));
	IXGBE_WRITE_REG(hw, IXGBE_TDH(reg_idx), 0);
	IXGBE_WRITE_REG(hw, IXGBE_TDT(reg_idx), 0);
	ring->tail = hw->hw_addr + IXGBE_TDT(reg_idx);

	/*
	 * set WTHRESH to encourage burst writeback, it should not be set
	 * higher than 1 when ITR is 0 as it could cause false TX hangs
	 *
	 * In order to avoid issues WTHRESH + PTHRESH should always be equal
	 * to or less than the number of on chip descriptors, which is
	 * currently 40.
	 */
	if (!ring->q_vector || (ring->q_vector->itr < 8))
		txdctl |= (1 << 16);	/* WTHRESH = 1 */
	else
		txdctl |= (8 << 16);	/* WTHRESH = 8 */

	/*
	 * Setting PTHRESH to 32 both improves performance
	 * and avoids a TX hang with DFP enabled
	 */
	txdctl |= (1 << 8) |	/* HTHRESH = 1 */
		   32;		/* PTHRESH = 32 */

	/* reinitialize flowdirector state */
	if (adapter->flags & IXGBE_FLAG_FDIR_HASH_CAPABLE) {
		ring->atr_sample_rate = adapter->atr_sample_rate;
		ring->atr_count = 0;
		set_bit(__IXGBE_TX_FDIR_INIT_DONE, &ring->state);
	} else {
		ring->atr_sample_rate = 0;
	}

	clear_bit(__IXGBE_HANG_CHECK_ARMED, &ring->state);

	/* enable queue */
	IXGBE_WRITE_REG(hw, IXGBE_TXDCTL(reg_idx), txdctl);

	/* TXDCTL.EN will return 0 on 82598 if link is down, so skip it */
	if (hw->mac.type == ixgbe_mac_82598EB &&
	    !(IXGBE_READ_REG(hw, IXGBE_LINKS) & IXGBE_LINKS_UP))
		return;

	/* poll to verify queue is enabled */
	do {
		usleep_range(1000, 2000);
		txdctl = IXGBE_READ_REG(hw, IXGBE_TXDCTL(reg_idx));
	} while (--wait_loop && !(txdctl & IXGBE_TXDCTL_ENABLE));
	if (!wait_loop)
		e_err(drv, "Could not enable Tx Queue %d\n", reg_idx);
}

static void ixgbe_setup_mtqc(struct ixgbe_adapter *adapter)
{
	struct ixgbe_hw *hw = &adapter->hw;
	u32 rttdcs, mtqc;
	u8 tcs = netdev_get_num_tc(adapter->netdev);

	if (hw->mac.type == ixgbe_mac_82598EB)
		return;

	/* disable the arbiter while setting MTQC */
	rttdcs = IXGBE_READ_REG(hw, IXGBE_RTTDCS);
	rttdcs |= IXGBE_RTTDCS_ARBDIS;
	IXGBE_WRITE_REG(hw, IXGBE_RTTDCS, rttdcs);

	/* set transmit pool layout */
	if (adapter->flags & IXGBE_FLAG_SRIOV_ENABLED) {
		mtqc = IXGBE_MTQC_VT_ENA;
		if (tcs > 4)
			mtqc |= IXGBE_MTQC_RT_ENA | IXGBE_MTQC_8TC_8TQ;
		else if (tcs > 1)
			mtqc |= IXGBE_MTQC_RT_ENA | IXGBE_MTQC_4TC_4TQ;
		else if (adapter->ring_feature[RING_F_RSS].indices == 4)
			mtqc |= IXGBE_MTQC_32VF;
		else
			mtqc |= IXGBE_MTQC_64VF;
	} else {
		if (tcs > 4)
			mtqc = IXGBE_MTQC_RT_ENA | IXGBE_MTQC_8TC_8TQ;
		else if (tcs > 1)
			mtqc = IXGBE_MTQC_RT_ENA | IXGBE_MTQC_4TC_4TQ;
		else
			mtqc = IXGBE_MTQC_64Q_1PB;
	}

	IXGBE_WRITE_REG(hw, IXGBE_MTQC, mtqc);

	/* Enable Security TX Buffer IFG for multiple pb */
	if (tcs) {
		u32 sectx = IXGBE_READ_REG(hw, IXGBE_SECTXMINIFG);
		sectx |= IXGBE_SECTX_DCB;
		IXGBE_WRITE_REG(hw, IXGBE_SECTXMINIFG, sectx);
	}

	/* re-enable the arbiter */
	rttdcs &= ~IXGBE_RTTDCS_ARBDIS;
	IXGBE_WRITE_REG(hw, IXGBE_RTTDCS, rttdcs);
}

/**
 * ixgbe_configure_tx - Configure 8259x Transmit Unit after Reset
 * @adapter: board private structure
 *
 * Configure the Tx unit of the MAC after a reset.
 **/
static void ixgbe_configure_tx(struct ixgbe_adapter *adapter)
{
	struct ixgbe_hw *hw = &adapter->hw;
	u32 dmatxctl;
	u32 i;

	ixgbe_setup_mtqc(adapter);

	if (hw->mac.type != ixgbe_mac_82598EB) {
		/* DMATXCTL.EN must be before Tx queues are enabled */
		dmatxctl = IXGBE_READ_REG(hw, IXGBE_DMATXCTL);
		dmatxctl |= IXGBE_DMATXCTL_TE;
		IXGBE_WRITE_REG(hw, IXGBE_DMATXCTL, dmatxctl);
	}

	/* Setup the HW Tx Head and Tail descriptor pointers */
	for (i = 0; i < adapter->num_tx_queues; i++)
		ixgbe_configure_tx_ring(adapter, adapter->tx_ring[i]);
}

static void ixgbe_enable_rx_drop(struct ixgbe_adapter *adapter,
				 struct ixgbe_ring *ring)
{
	struct ixgbe_hw *hw = &adapter->hw;
	u8 reg_idx = ring->reg_idx;
	u32 srrctl = IXGBE_READ_REG(hw, IXGBE_SRRCTL(reg_idx));

	srrctl |= IXGBE_SRRCTL_DROP_EN;

	IXGBE_WRITE_REG(hw, IXGBE_SRRCTL(reg_idx), srrctl);
}

static void ixgbe_disable_rx_drop(struct ixgbe_adapter *adapter,
				  struct ixgbe_ring *ring)
{
	struct ixgbe_hw *hw = &adapter->hw;
	u8 reg_idx = ring->reg_idx;
	u32 srrctl = IXGBE_READ_REG(hw, IXGBE_SRRCTL(reg_idx));

	srrctl &= ~IXGBE_SRRCTL_DROP_EN;

	IXGBE_WRITE_REG(hw, IXGBE_SRRCTL(reg_idx), srrctl);
}

#ifdef CONFIG_IXGBE_DCB
void ixgbe_set_rx_drop_en(struct ixgbe_adapter *adapter)
#else
static void ixgbe_set_rx_drop_en(struct ixgbe_adapter *adapter)
#endif
{
	int i;
	bool pfc_en = adapter->dcb_cfg.pfc_mode_enable;

	if (adapter->ixgbe_ieee_pfc)
		pfc_en |= !!(adapter->ixgbe_ieee_pfc->pfc_en);

	/*
	 * We should set the drop enable bit if:
	 *  SR-IOV is enabled
	 *   or
	 *  Number of Rx queues > 1 and flow control is disabled
	 *
	 *  This allows us to avoid head of line blocking for security
	 *  and performance reasons.
	 */
	if (adapter->num_vfs || (adapter->num_rx_queues > 1 &&
	    !(adapter->hw.fc.current_mode & ixgbe_fc_tx_pause) && !pfc_en)) {
		for (i = 0; i < adapter->num_rx_queues; i++)
			ixgbe_enable_rx_drop(adapter, adapter->rx_ring[i]);
	} else {
		for (i = 0; i < adapter->num_rx_queues; i++)
			ixgbe_disable_rx_drop(adapter, adapter->rx_ring[i]);
	}
}

#define IXGBE_SRRCTL_BSIZEHDRSIZE_SHIFT 2

static void ixgbe_configure_srrctl(struct ixgbe_adapter *adapter,
				   struct ixgbe_ring *rx_ring)
{
	struct ixgbe_hw *hw = &adapter->hw;
	u32 srrctl;
	u8 reg_idx = rx_ring->reg_idx;

	if (hw->mac.type == ixgbe_mac_82598EB) {
		u16 mask = adapter->ring_feature[RING_F_RSS].mask;

		/*
		 * if VMDq is not active we must program one srrctl register
		 * per RSS queue since we have enabled RDRXCTL.MVMEN
		 */
		reg_idx &= mask;
	}

	/* configure header buffer length, needed for RSC */
	srrctl = IXGBE_RX_HDR_SIZE << IXGBE_SRRCTL_BSIZEHDRSIZE_SHIFT;

	/* configure the packet buffer length */
#if PAGE_SIZE > IXGBE_MAX_RXBUFFER
	srrctl |= IXGBE_MAX_RXBUFFER >> IXGBE_SRRCTL_BSIZEPKT_SHIFT;
#else
	srrctl |= ixgbe_rx_bufsz(rx_ring) >> IXGBE_SRRCTL_BSIZEPKT_SHIFT;
#endif

	/* configure descriptor type */
	srrctl |= IXGBE_SRRCTL_DESCTYPE_ADV_ONEBUF;

	IXGBE_WRITE_REG(hw, IXGBE_SRRCTL(reg_idx), srrctl);
}

static void ixgbe_setup_mrqc(struct ixgbe_adapter *adapter)
{
	struct ixgbe_hw *hw = &adapter->hw;
	static const u32 seed[10] = { 0xE291D73D, 0x1805EC6C, 0x2A94B30D,
			  0xA54F2BEC, 0xEA49AF7C, 0xE214AD3D, 0xB855AABE,
			  0x6A3E67EA, 0x14364D17, 0x3BED200D};
	u32 mrqc = 0, reta = 0;
	u32 rxcsum;
	int i, j;
	u16 rss_i = adapter->ring_feature[RING_F_RSS].indices;

	/*
	 * Program table for at least 2 queues w/ SR-IOV so that VFs can
	 * make full use of any rings they may have.  We will use the
	 * PSRTYPE register to control how many rings we use within the PF.
	 */
	if ((adapter->flags & IXGBE_FLAG_SRIOV_ENABLED) && (rss_i < 2))
		rss_i = 2;

	/* Fill out hash function seeds */
	for (i = 0; i < 10; i++)
		IXGBE_WRITE_REG(hw, IXGBE_RSSRK(i), seed[i]);

	/* Fill out redirection table */
	for (i = 0, j = 0; i < 128; i++, j++) {
		if (j == rss_i)
			j = 0;
		/* reta = 4-byte sliding window of
		 * 0x00..(indices-1)(indices-1)00..etc. */
		reta = (reta << 8) | (j * 0x11);
		if ((i & 3) == 3)
			IXGBE_WRITE_REG(hw, IXGBE_RETA(i >> 2), reta);
	}

	/* Disable indicating checksum in descriptor, enables RSS hash */
	rxcsum = IXGBE_READ_REG(hw, IXGBE_RXCSUM);
	rxcsum |= IXGBE_RXCSUM_PCSD;
	IXGBE_WRITE_REG(hw, IXGBE_RXCSUM, rxcsum);

	if (adapter->hw.mac.type == ixgbe_mac_82598EB) {
		if (adapter->ring_feature[RING_F_RSS].mask)
			mrqc = IXGBE_MRQC_RSSEN;
	} else {
		u8 tcs = netdev_get_num_tc(adapter->netdev);

		if (adapter->flags & IXGBE_FLAG_SRIOV_ENABLED) {
			if (tcs > 4)
				mrqc = IXGBE_MRQC_VMDQRT8TCEN;	/* 8 TCs */
			else if (tcs > 1)
				mrqc = IXGBE_MRQC_VMDQRT4TCEN;	/* 4 TCs */
			else if (adapter->ring_feature[RING_F_RSS].indices == 4)
				mrqc = IXGBE_MRQC_VMDQRSS32EN;
			else
				mrqc = IXGBE_MRQC_VMDQRSS64EN;
		} else {
			if (tcs > 4)
				mrqc = IXGBE_MRQC_RTRSS8TCEN;
			else if (tcs > 1)
				mrqc = IXGBE_MRQC_RTRSS4TCEN;
			else
				mrqc = IXGBE_MRQC_RSSEN;
		}
	}

	/* Perform hash on these packet types */
	mrqc |= IXGBE_MRQC_RSS_FIELD_IPV4 |
		IXGBE_MRQC_RSS_FIELD_IPV4_TCP |
		IXGBE_MRQC_RSS_FIELD_IPV6 |
		IXGBE_MRQC_RSS_FIELD_IPV6_TCP;

	if (adapter->flags2 & IXGBE_FLAG2_RSS_FIELD_IPV4_UDP)
		mrqc |= IXGBE_MRQC_RSS_FIELD_IPV4_UDP;
	if (adapter->flags2 & IXGBE_FLAG2_RSS_FIELD_IPV6_UDP)
		mrqc |= IXGBE_MRQC_RSS_FIELD_IPV6_UDP;

	IXGBE_WRITE_REG(hw, IXGBE_MRQC, mrqc);
}

/**
 * ixgbe_configure_rscctl - enable RSC for the indicated ring
 * @adapter:    address of board private structure
 * @index:      index of ring to set
 **/
static void ixgbe_configure_rscctl(struct ixgbe_adapter *adapter,
				   struct ixgbe_ring *ring)
{
	struct ixgbe_hw *hw = &adapter->hw;
	u32 rscctrl;
	u8 reg_idx = ring->reg_idx;

	if (!ring_is_rsc_enabled(ring))
		return;

	rscctrl = IXGBE_READ_REG(hw, IXGBE_RSCCTL(reg_idx));
	rscctrl |= IXGBE_RSCCTL_RSCEN;
	/*
	 * we must limit the number of descriptors so that the
	 * total size of max desc * buf_len is not greater
	 * than 65536
	 */
#if (PAGE_SIZE <= 8192)
	rscctrl |= IXGBE_RSCCTL_MAXDESC_16;
#elif (PAGE_SIZE <= 16384)
	rscctrl |= IXGBE_RSCCTL_MAXDESC_8;
#else
	rscctrl |= IXGBE_RSCCTL_MAXDESC_4;
#endif
	IXGBE_WRITE_REG(hw, IXGBE_RSCCTL(reg_idx), rscctrl);
}

#define IXGBE_MAX_RX_DESC_POLL 10
static void ixgbe_rx_desc_queue_enable(struct ixgbe_adapter *adapter,
				       struct ixgbe_ring *ring)
{
	struct ixgbe_hw *hw = &adapter->hw;
	int wait_loop = IXGBE_MAX_RX_DESC_POLL;
	u32 rxdctl;
	u8 reg_idx = ring->reg_idx;

	/* RXDCTL.EN will return 0 on 82598 if link is down, so skip it */
	if (hw->mac.type == ixgbe_mac_82598EB &&
	    !(IXGBE_READ_REG(hw, IXGBE_LINKS) & IXGBE_LINKS_UP))
		return;

	do {
		usleep_range(1000, 2000);
		rxdctl = IXGBE_READ_REG(hw, IXGBE_RXDCTL(reg_idx));
	} while (--wait_loop && !(rxdctl & IXGBE_RXDCTL_ENABLE));

	if (!wait_loop) {
		e_err(drv, "RXDCTL.ENABLE on Rx queue %d not set within "
		      "the polling period\n", reg_idx);
	}
}

void ixgbe_disable_rx_queue(struct ixgbe_adapter *adapter,
			    struct ixgbe_ring *ring)
{
	struct ixgbe_hw *hw = &adapter->hw;
	int wait_loop = IXGBE_MAX_RX_DESC_POLL;
	u32 rxdctl;
	u8 reg_idx = ring->reg_idx;

	rxdctl = IXGBE_READ_REG(hw, IXGBE_RXDCTL(reg_idx));
	rxdctl &= ~IXGBE_RXDCTL_ENABLE;

	/* write value back with RXDCTL.ENABLE bit cleared */
	IXGBE_WRITE_REG(hw, IXGBE_RXDCTL(reg_idx), rxdctl);

	if (hw->mac.type == ixgbe_mac_82598EB &&
	    !(IXGBE_READ_REG(hw, IXGBE_LINKS) & IXGBE_LINKS_UP))
		return;

	/* the hardware may take up to 100us to really disable the rx queue */
	do {
		udelay(10);
		rxdctl = IXGBE_READ_REG(hw, IXGBE_RXDCTL(reg_idx));
	} while (--wait_loop && (rxdctl & IXGBE_RXDCTL_ENABLE));

	if (!wait_loop) {
		e_err(drv, "RXDCTL.ENABLE on Rx queue %d not cleared within "
		      "the polling period\n", reg_idx);
	}
}

void ixgbe_configure_rx_ring(struct ixgbe_adapter *adapter,
			     struct ixgbe_ring *ring)
{
	struct ixgbe_hw *hw = &adapter->hw;
	u64 rdba = ring->dma;
	u32 rxdctl;
	u8 reg_idx = ring->reg_idx;

	/* disable queue to avoid issues while updating state */
	rxdctl = IXGBE_READ_REG(hw, IXGBE_RXDCTL(reg_idx));
	ixgbe_disable_rx_queue(adapter, ring);

	IXGBE_WRITE_REG(hw, IXGBE_RDBAL(reg_idx), (rdba & DMA_BIT_MASK(32)));
	IXGBE_WRITE_REG(hw, IXGBE_RDBAH(reg_idx), (rdba >> 32));
	IXGBE_WRITE_REG(hw, IXGBE_RDLEN(reg_idx),
			ring->count * sizeof(union ixgbe_adv_rx_desc));
	IXGBE_WRITE_REG(hw, IXGBE_RDH(reg_idx), 0);
	IXGBE_WRITE_REG(hw, IXGBE_RDT(reg_idx), 0);
	ring->tail = hw->hw_addr + IXGBE_RDT(reg_idx);

	ixgbe_configure_srrctl(adapter, ring);
	ixgbe_configure_rscctl(adapter, ring);

	/* If operating in IOV mode set RLPML for X540 */
	if ((adapter->flags & IXGBE_FLAG_SRIOV_ENABLED) &&
	    hw->mac.type == ixgbe_mac_X540) {
		rxdctl &= ~IXGBE_RXDCTL_RLPMLMASK;
		rxdctl |= ((ring->netdev->mtu + ETH_HLEN +
			    ETH_FCS_LEN + VLAN_HLEN) | IXGBE_RXDCTL_RLPML_EN);
	}

	if (hw->mac.type == ixgbe_mac_82598EB) {
		/*
		 * enable cache line friendly hardware writes:
		 * PTHRESH=32 descriptors (half the internal cache),
		 * this also removes ugly rx_no_buffer_count increment
		 * HTHRESH=4 descriptors (to minimize latency on fetch)
		 * WTHRESH=8 burst writeback up to two cache lines
		 */
		rxdctl &= ~0x3FFFFF;
		rxdctl |=  0x080420;
	}

	/* enable receive descriptor ring */
	rxdctl |= IXGBE_RXDCTL_ENABLE;
	IXGBE_WRITE_REG(hw, IXGBE_RXDCTL(reg_idx), rxdctl);

	ixgbe_rx_desc_queue_enable(adapter, ring);
	ixgbe_alloc_rx_buffers(ring, ixgbe_desc_unused(ring));
}

static void ixgbe_setup_psrtype(struct ixgbe_adapter *adapter)
{
	struct ixgbe_hw *hw = &adapter->hw;
	int rss_i = adapter->ring_feature[RING_F_RSS].indices;
	int p;

	/* PSRTYPE must be initialized in non 82598 adapters */
	u32 psrtype = IXGBE_PSRTYPE_TCPHDR |
		      IXGBE_PSRTYPE_UDPHDR |
		      IXGBE_PSRTYPE_IPV4HDR |
		      IXGBE_PSRTYPE_L2HDR |
		      IXGBE_PSRTYPE_IPV6HDR;

	if (hw->mac.type == ixgbe_mac_82598EB)
		return;

	if (rss_i > 3)
		psrtype |= 2 << 29;
	else if (rss_i > 1)
		psrtype |= 1 << 29;

	for (p = 0; p < adapter->num_rx_pools; p++)
		IXGBE_WRITE_REG(hw, IXGBE_PSRTYPE(VMDQ_P(p)),
				psrtype);
}

static void ixgbe_configure_virtualization(struct ixgbe_adapter *adapter)
{
	struct ixgbe_hw *hw = &adapter->hw;
	u32 reg_offset, vf_shift;
	u32 gcr_ext, vmdctl;
	int i;

	if (!(adapter->flags & IXGBE_FLAG_SRIOV_ENABLED))
		return;

	vmdctl = IXGBE_READ_REG(hw, IXGBE_VT_CTL);
	vmdctl |= IXGBE_VMD_CTL_VMDQ_EN;
	vmdctl &= ~IXGBE_VT_CTL_POOL_MASK;
	vmdctl |= VMDQ_P(0) << IXGBE_VT_CTL_POOL_SHIFT;
	vmdctl |= IXGBE_VT_CTL_REPLEN;
	IXGBE_WRITE_REG(hw, IXGBE_VT_CTL, vmdctl);

	vf_shift = VMDQ_P(0) % 32;
	reg_offset = (VMDQ_P(0) >= 32) ? 1 : 0;

	/* Enable only the PF's pool for Tx/Rx */
	IXGBE_WRITE_REG(hw, IXGBE_VFRE(reg_offset), (~0) << vf_shift);
	IXGBE_WRITE_REG(hw, IXGBE_VFRE(reg_offset ^ 1), reg_offset - 1);
	IXGBE_WRITE_REG(hw, IXGBE_VFTE(reg_offset), (~0) << vf_shift);
	IXGBE_WRITE_REG(hw, IXGBE_VFTE(reg_offset ^ 1), reg_offset - 1);
	IXGBE_WRITE_REG(hw, IXGBE_PFDTXGSWC, IXGBE_PFDTXGSWC_VT_LBEN);

	/* Map PF MAC address in RAR Entry 0 to first pool following VFs */
	hw->mac.ops.set_vmdq(hw, 0, VMDQ_P(0));

	/*
	 * Set up VF register offsets for selected VT Mode,
	 * i.e. 32 or 64 VFs for SR-IOV
	 */
	switch (adapter->ring_feature[RING_F_VMDQ].mask) {
	case IXGBE_82599_VMDQ_8Q_MASK:
		gcr_ext = IXGBE_GCR_EXT_VT_MODE_16;
		break;
	case IXGBE_82599_VMDQ_4Q_MASK:
		gcr_ext = IXGBE_GCR_EXT_VT_MODE_32;
		break;
	default:
		gcr_ext = IXGBE_GCR_EXT_VT_MODE_64;
		break;
	}

	IXGBE_WRITE_REG(hw, IXGBE_GCR_EXT, gcr_ext);

	/* enable Tx loopback for VF/PF communication */
	IXGBE_WRITE_REG(hw, IXGBE_PFDTXGSWC, IXGBE_PFDTXGSWC_VT_LBEN);

	/* Enable MAC Anti-Spoofing */
	hw->mac.ops.set_mac_anti_spoofing(hw, (adapter->num_vfs != 0),
					  adapter->num_vfs);
	/* For VFs that have spoof checking turned off */
	for (i = 0; i < adapter->num_vfs; i++) {
		if (!adapter->vfinfo[i].spoofchk_enabled)
			ixgbe_ndo_set_vf_spoofchk(adapter->netdev, i, false);
	}
}

static void ixgbe_set_rx_buffer_len(struct ixgbe_adapter *adapter)
{
	struct ixgbe_hw *hw = &adapter->hw;
	struct net_device *netdev = adapter->netdev;
	int max_frame = netdev->mtu + ETH_HLEN + ETH_FCS_LEN;
	struct ixgbe_ring *rx_ring;
	int i;
	u32 mhadd, hlreg0;

#ifdef IXGBE_FCOE
	/* adjust max frame to be able to do baby jumbo for FCoE */
	if ((adapter->flags & IXGBE_FLAG_FCOE_ENABLED) &&
	    (max_frame < IXGBE_FCOE_JUMBO_FRAME_SIZE))
		max_frame = IXGBE_FCOE_JUMBO_FRAME_SIZE;

#endif /* IXGBE_FCOE */
	mhadd = IXGBE_READ_REG(hw, IXGBE_MHADD);
	if (max_frame != (mhadd >> IXGBE_MHADD_MFS_SHIFT)) {
		mhadd &= ~IXGBE_MHADD_MFS_MASK;
		mhadd |= max_frame << IXGBE_MHADD_MFS_SHIFT;

		IXGBE_WRITE_REG(hw, IXGBE_MHADD, mhadd);
	}

	/* MHADD will allow an extra 4 bytes past for vlan tagged frames */
	max_frame += VLAN_HLEN;

	hlreg0 = IXGBE_READ_REG(hw, IXGBE_HLREG0);
	/* set jumbo enable since MHADD.MFS is keeping size locked at max_frame */
	hlreg0 |= IXGBE_HLREG0_JUMBOEN;
	IXGBE_WRITE_REG(hw, IXGBE_HLREG0, hlreg0);

	/*
	 * Setup the HW Rx Head and Tail Descriptor Pointers and
	 * the Base and Length of the Rx Descriptor Ring
	 */
	for (i = 0; i < adapter->num_rx_queues; i++) {
		rx_ring = adapter->rx_ring[i];
		if (adapter->flags2 & IXGBE_FLAG2_RSC_ENABLED)
			set_ring_rsc_enabled(rx_ring);
		else
			clear_ring_rsc_enabled(rx_ring);
	}
}

static void ixgbe_setup_rdrxctl(struct ixgbe_adapter *adapter)
{
	struct ixgbe_hw *hw = &adapter->hw;
	u32 rdrxctl = IXGBE_READ_REG(hw, IXGBE_RDRXCTL);

	switch (hw->mac.type) {
	case ixgbe_mac_82598EB:
		/*
		 * For VMDq support of different descriptor types or
		 * buffer sizes through the use of multiple SRRCTL
		 * registers, RDRXCTL.MVMEN must be set to 1
		 *
		 * also, the manual doesn't mention it clearly but DCA hints
		 * will only use queue 0's tags unless this bit is set.  Side
		 * effects of setting this bit are only that SRRCTL must be
		 * fully programmed [0..15]
		 */
		rdrxctl |= IXGBE_RDRXCTL_MVMEN;
		break;
	case ixgbe_mac_82599EB:
	case ixgbe_mac_X540:
		/* Disable RSC for ACK packets */
		IXGBE_WRITE_REG(hw, IXGBE_RSCDBU,
		   (IXGBE_RSCDBU_RSCACKDIS | IXGBE_READ_REG(hw, IXGBE_RSCDBU)));
		rdrxctl &= ~IXGBE_RDRXCTL_RSCFRSTSIZE;
		/* hardware requires some bits to be set by default */
		rdrxctl |= (IXGBE_RDRXCTL_RSCACKC | IXGBE_RDRXCTL_FCOE_WRFIX);
		rdrxctl |= IXGBE_RDRXCTL_CRCSTRIP;
		break;
	default:
		/* We should do nothing since we don't know this hardware */
		return;
	}

	IXGBE_WRITE_REG(hw, IXGBE_RDRXCTL, rdrxctl);
}

/**
 * ixgbe_configure_rx - Configure 8259x Receive Unit after Reset
 * @adapter: board private structure
 *
 * Configure the Rx unit of the MAC after a reset.
 **/
static void ixgbe_configure_rx(struct ixgbe_adapter *adapter)
{
	struct ixgbe_hw *hw = &adapter->hw;
	int i;
	u32 rxctrl;

	/* disable receives while setting up the descriptors */
	rxctrl = IXGBE_READ_REG(hw, IXGBE_RXCTRL);
	IXGBE_WRITE_REG(hw, IXGBE_RXCTRL, rxctrl & ~IXGBE_RXCTRL_RXEN);

	ixgbe_setup_psrtype(adapter);
	ixgbe_setup_rdrxctl(adapter);

	/* Program registers for the distribution of queues */
	ixgbe_setup_mrqc(adapter);

	/* set_rx_buffer_len must be called before ring initialization */
	ixgbe_set_rx_buffer_len(adapter);

	/*
	 * Setup the HW Rx Head and Tail Descriptor Pointers and
	 * the Base and Length of the Rx Descriptor Ring
	 */
	for (i = 0; i < adapter->num_rx_queues; i++)
		ixgbe_configure_rx_ring(adapter, adapter->rx_ring[i]);

	/* disable drop enable for 82598 parts */
	if (hw->mac.type == ixgbe_mac_82598EB)
		rxctrl |= IXGBE_RXCTRL_DMBYPS;

	/* enable all receives */
	rxctrl |= IXGBE_RXCTRL_RXEN;
	hw->mac.ops.enable_rx_dma(hw, rxctrl);
}

static int ixgbe_vlan_rx_add_vid(struct net_device *netdev, u16 vid)
{
	struct ixgbe_adapter *adapter = netdev_priv(netdev);
	struct ixgbe_hw *hw = &adapter->hw;

	/* add VID to filter table */
	hw->mac.ops.set_vfta(&adapter->hw, vid, VMDQ_P(0), true);
	set_bit(vid, adapter->active_vlans);

	return 0;
}

static int ixgbe_vlan_rx_kill_vid(struct net_device *netdev, u16 vid)
{
	struct ixgbe_adapter *adapter = netdev_priv(netdev);
	struct ixgbe_hw *hw = &adapter->hw;

	/* remove VID from filter table */
	hw->mac.ops.set_vfta(&adapter->hw, vid, VMDQ_P(0), false);
	clear_bit(vid, adapter->active_vlans);

	return 0;
}

/**
 * ixgbe_vlan_filter_disable - helper to disable hw vlan filtering
 * @adapter: driver data
 */
static void ixgbe_vlan_filter_disable(struct ixgbe_adapter *adapter)
{
	struct ixgbe_hw *hw = &adapter->hw;
	u32 vlnctrl;

	vlnctrl = IXGBE_READ_REG(hw, IXGBE_VLNCTRL);
	vlnctrl &= ~(IXGBE_VLNCTRL_VFE | IXGBE_VLNCTRL_CFIEN);
	IXGBE_WRITE_REG(hw, IXGBE_VLNCTRL, vlnctrl);
}

/**
 * ixgbe_vlan_filter_enable - helper to enable hw vlan filtering
 * @adapter: driver data
 */
static void ixgbe_vlan_filter_enable(struct ixgbe_adapter *adapter)
{
	struct ixgbe_hw *hw = &adapter->hw;
	u32 vlnctrl;

	vlnctrl = IXGBE_READ_REG(hw, IXGBE_VLNCTRL);
	vlnctrl |= IXGBE_VLNCTRL_VFE;
	vlnctrl &= ~IXGBE_VLNCTRL_CFIEN;
	IXGBE_WRITE_REG(hw, IXGBE_VLNCTRL, vlnctrl);
}

/**
 * ixgbe_vlan_strip_disable - helper to disable hw vlan stripping
 * @adapter: driver data
 */
static void ixgbe_vlan_strip_disable(struct ixgbe_adapter *adapter)
{
	struct ixgbe_hw *hw = &adapter->hw;
	u32 vlnctrl;
	int i, j;

	switch (hw->mac.type) {
	case ixgbe_mac_82598EB:
		vlnctrl = IXGBE_READ_REG(hw, IXGBE_VLNCTRL);
		vlnctrl &= ~IXGBE_VLNCTRL_VME;
		IXGBE_WRITE_REG(hw, IXGBE_VLNCTRL, vlnctrl);
		break;
	case ixgbe_mac_82599EB:
	case ixgbe_mac_X540:
		for (i = 0; i < adapter->num_rx_queues; i++) {
			j = adapter->rx_ring[i]->reg_idx;
			vlnctrl = IXGBE_READ_REG(hw, IXGBE_RXDCTL(j));
			vlnctrl &= ~IXGBE_RXDCTL_VME;
			IXGBE_WRITE_REG(hw, IXGBE_RXDCTL(j), vlnctrl);
		}
		break;
	default:
		break;
	}
}

/**
 * ixgbe_vlan_strip_enable - helper to enable hw vlan stripping
 * @adapter: driver data
 */
static void ixgbe_vlan_strip_enable(struct ixgbe_adapter *adapter)
{
	struct ixgbe_hw *hw = &adapter->hw;
	u32 vlnctrl;
	int i, j;

	switch (hw->mac.type) {
	case ixgbe_mac_82598EB:
		vlnctrl = IXGBE_READ_REG(hw, IXGBE_VLNCTRL);
		vlnctrl |= IXGBE_VLNCTRL_VME;
		IXGBE_WRITE_REG(hw, IXGBE_VLNCTRL, vlnctrl);
		break;
	case ixgbe_mac_82599EB:
	case ixgbe_mac_X540:
		for (i = 0; i < adapter->num_rx_queues; i++) {
			j = adapter->rx_ring[i]->reg_idx;
			vlnctrl = IXGBE_READ_REG(hw, IXGBE_RXDCTL(j));
			vlnctrl |= IXGBE_RXDCTL_VME;
			IXGBE_WRITE_REG(hw, IXGBE_RXDCTL(j), vlnctrl);
		}
		break;
	default:
		break;
	}
}

static void ixgbe_restore_vlan(struct ixgbe_adapter *adapter)
{
	u16 vid;

	ixgbe_vlan_rx_add_vid(adapter->netdev, 0);

	for_each_set_bit(vid, adapter->active_vlans, VLAN_N_VID)
		ixgbe_vlan_rx_add_vid(adapter->netdev, vid);
}

/**
 * ixgbe_write_uc_addr_list - write unicast addresses to RAR table
 * @netdev: network interface device structure
 *
 * Writes unicast address list to the RAR table.
 * Returns: -ENOMEM on failure/insufficient address space
 *                0 on no addresses written
 *                X on writing X addresses to the RAR table
 **/
static int ixgbe_write_uc_addr_list(struct net_device *netdev)
{
	struct ixgbe_adapter *adapter = netdev_priv(netdev);
	struct ixgbe_hw *hw = &adapter->hw;
	unsigned int rar_entries = hw->mac.num_rar_entries - 1;
	int count = 0;

	/* In SR-IOV mode significantly less RAR entries are available */
	if (adapter->flags & IXGBE_FLAG_SRIOV_ENABLED)
		rar_entries = IXGBE_MAX_PF_MACVLANS - 1;

	/* return ENOMEM indicating insufficient memory for addresses */
	if (netdev_uc_count(netdev) > rar_entries)
		return -ENOMEM;

	if (!netdev_uc_empty(netdev)) {
		struct netdev_hw_addr *ha;
		/* return error if we do not support writing to RAR table */
		if (!hw->mac.ops.set_rar)
			return -ENOMEM;

		netdev_for_each_uc_addr(ha, netdev) {
			if (!rar_entries)
				break;
			hw->mac.ops.set_rar(hw, rar_entries--, ha->addr,
					    VMDQ_P(0), IXGBE_RAH_AV);
			count++;
		}
	}
	/* write the addresses in reverse order to avoid write combining */
	for (; rar_entries > 0 ; rar_entries--)
		hw->mac.ops.clear_rar(hw, rar_entries);

	return count;
}

/**
 * ixgbe_set_rx_mode - Unicast, Multicast and Promiscuous mode set
 * @netdev: network interface device structure
 *
 * The set_rx_method entry point is called whenever the unicast/multicast
 * address list or the network interface flags are updated.  This routine is
 * responsible for configuring the hardware for proper unicast, multicast and
 * promiscuous mode.
 **/
void ixgbe_set_rx_mode(struct net_device *netdev)
{
	struct ixgbe_adapter *adapter = netdev_priv(netdev);
	struct ixgbe_hw *hw = &adapter->hw;
	u32 fctrl, vmolr = IXGBE_VMOLR_BAM | IXGBE_VMOLR_AUPE;
	int count;

	/* Check for Promiscuous and All Multicast modes */

	fctrl = IXGBE_READ_REG(hw, IXGBE_FCTRL);

	/* set all bits that we expect to always be set */
	fctrl &= ~IXGBE_FCTRL_SBP; /* disable store-bad-packets */
	fctrl |= IXGBE_FCTRL_BAM;
	fctrl |= IXGBE_FCTRL_DPF; /* discard pause frames when FC enabled */
	fctrl |= IXGBE_FCTRL_PMCF;

	/* clear the bits we are changing the status of */
	fctrl &= ~(IXGBE_FCTRL_UPE | IXGBE_FCTRL_MPE);

	if (netdev->flags & IFF_PROMISC) {
		hw->addr_ctrl.user_set_promisc = true;
		fctrl |= (IXGBE_FCTRL_UPE | IXGBE_FCTRL_MPE);
		vmolr |= (IXGBE_VMOLR_ROPE | IXGBE_VMOLR_MPE);
		/* don't hardware filter vlans in promisc mode */
		ixgbe_vlan_filter_disable(adapter);
	} else {
		if (netdev->flags & IFF_ALLMULTI) {
			fctrl |= IXGBE_FCTRL_MPE;
			vmolr |= IXGBE_VMOLR_MPE;
		} else {
			/*
			 * Write addresses to the MTA, if the attempt fails
			 * then we should just turn on promiscuous mode so
			 * that we can at least receive multicast traffic
			 */
			hw->mac.ops.update_mc_addr_list(hw, netdev);
			vmolr |= IXGBE_VMOLR_ROMPE;
		}
		ixgbe_vlan_filter_enable(adapter);
		hw->addr_ctrl.user_set_promisc = false;
	}

	/*
	 * Write addresses to available RAR registers, if there is not
	 * sufficient space to store all the addresses then enable
	 * unicast promiscuous mode
	 */
	count = ixgbe_write_uc_addr_list(netdev);
	if (count < 0) {
		fctrl |= IXGBE_FCTRL_UPE;
		vmolr |= IXGBE_VMOLR_ROPE;
	}

	if (adapter->num_vfs)
		ixgbe_restore_vf_multicasts(adapter);

	if (hw->mac.type != ixgbe_mac_82598EB) {
		vmolr |= IXGBE_READ_REG(hw, IXGBE_VMOLR(VMDQ_P(0))) &
			 ~(IXGBE_VMOLR_MPE | IXGBE_VMOLR_ROMPE |
			   IXGBE_VMOLR_ROPE);
		IXGBE_WRITE_REG(hw, IXGBE_VMOLR(VMDQ_P(0)), vmolr);
	}

	/* This is useful for sniffing bad packets. */
	if (adapter->netdev->features & NETIF_F_RXALL) {
		/* UPE and MPE will be handled by normal PROMISC logic
		 * in e1000e_set_rx_mode */
		fctrl |= (IXGBE_FCTRL_SBP | /* Receive bad packets */
			  IXGBE_FCTRL_BAM | /* RX All Bcast Pkts */
			  IXGBE_FCTRL_PMCF); /* RX All MAC Ctrl Pkts */

		fctrl &= ~(IXGBE_FCTRL_DPF);
		/* NOTE:  VLAN filtering is disabled by setting PROMISC */
	}

	IXGBE_WRITE_REG(hw, IXGBE_FCTRL, fctrl);

	if (netdev->features & NETIF_F_HW_VLAN_RX)
		ixgbe_vlan_strip_enable(adapter);
	else
		ixgbe_vlan_strip_disable(adapter);
}

static void ixgbe_napi_enable_all(struct ixgbe_adapter *adapter)
{
	int q_idx;

	for (q_idx = 0; q_idx < adapter->num_q_vectors; q_idx++)
		napi_enable(&adapter->q_vector[q_idx]->napi);
}

static void ixgbe_napi_disable_all(struct ixgbe_adapter *adapter)
{
	int q_idx;

	for (q_idx = 0; q_idx < adapter->num_q_vectors; q_idx++)
		napi_disable(&adapter->q_vector[q_idx]->napi);
}

#ifdef CONFIG_IXGBE_DCB
/**
 * ixgbe_configure_dcb - Configure DCB hardware
 * @adapter: ixgbe adapter struct
 *
 * This is called by the driver on open to configure the DCB hardware.
 * This is also called by the gennetlink interface when reconfiguring
 * the DCB state.
 */
static void ixgbe_configure_dcb(struct ixgbe_adapter *adapter)
{
	struct ixgbe_hw *hw = &adapter->hw;
	int max_frame = adapter->netdev->mtu + ETH_HLEN + ETH_FCS_LEN;

	if (!(adapter->flags & IXGBE_FLAG_DCB_ENABLED)) {
		if (hw->mac.type == ixgbe_mac_82598EB)
			netif_set_gso_max_size(adapter->netdev, 65536);
		return;
	}

	if (hw->mac.type == ixgbe_mac_82598EB)
		netif_set_gso_max_size(adapter->netdev, 32768);

	hw->mac.ops.set_vfta(&adapter->hw, 0, 0, true);

#ifdef IXGBE_FCOE
	if (adapter->netdev->features & NETIF_F_FCOE_MTU)
		max_frame = max(max_frame, IXGBE_FCOE_JUMBO_FRAME_SIZE);
#endif

	/* reconfigure the hardware */
	if (adapter->dcbx_cap & DCB_CAP_DCBX_VER_CEE) {
		ixgbe_dcb_calculate_tc_credits(hw, &adapter->dcb_cfg, max_frame,
						DCB_TX_CONFIG);
		ixgbe_dcb_calculate_tc_credits(hw, &adapter->dcb_cfg, max_frame,
						DCB_RX_CONFIG);
		ixgbe_dcb_hw_config(hw, &adapter->dcb_cfg);
	} else if (adapter->ixgbe_ieee_ets && adapter->ixgbe_ieee_pfc) {
		ixgbe_dcb_hw_ets(&adapter->hw,
				 adapter->ixgbe_ieee_ets,
				 max_frame);
		ixgbe_dcb_hw_pfc_config(&adapter->hw,
					adapter->ixgbe_ieee_pfc->pfc_en,
					adapter->ixgbe_ieee_ets->prio_tc);
	}

	/* Enable RSS Hash per TC */
	if (hw->mac.type != ixgbe_mac_82598EB) {
		u32 msb = 0;
		u16 rss_i = adapter->ring_feature[RING_F_RSS].indices - 1;

		while (rss_i) {
			msb++;
			rss_i >>= 1;
		}

		/* write msb to all 8 TCs in one write */
		IXGBE_WRITE_REG(hw, IXGBE_RQTC, msb * 0x11111111);
	}
}
#endif

/* Additional bittime to account for IXGBE framing */
#define IXGBE_ETH_FRAMING 20

/**
 * ixgbe_hpbthresh - calculate high water mark for flow control
 *
 * @adapter: board private structure to calculate for
 * @pb: packet buffer to calculate
 */
static int ixgbe_hpbthresh(struct ixgbe_adapter *adapter, int pb)
{
	struct ixgbe_hw *hw = &adapter->hw;
	struct net_device *dev = adapter->netdev;
	int link, tc, kb, marker;
	u32 dv_id, rx_pba;

	/* Calculate max LAN frame size */
	tc = link = dev->mtu + ETH_HLEN + ETH_FCS_LEN + IXGBE_ETH_FRAMING;

#ifdef IXGBE_FCOE
	/* FCoE traffic class uses FCOE jumbo frames */
	if ((dev->features & NETIF_F_FCOE_MTU) &&
	    (tc < IXGBE_FCOE_JUMBO_FRAME_SIZE) &&
	    (pb == ixgbe_fcoe_get_tc(adapter)))
		tc = IXGBE_FCOE_JUMBO_FRAME_SIZE;

#endif
	/* Calculate delay value for device */
	switch (hw->mac.type) {
	case ixgbe_mac_X540:
		dv_id = IXGBE_DV_X540(link, tc);
		break;
	default:
		dv_id = IXGBE_DV(link, tc);
		break;
	}

	/* Loopback switch introduces additional latency */
	if (adapter->flags & IXGBE_FLAG_SRIOV_ENABLED)
		dv_id += IXGBE_B2BT(tc);

	/* Delay value is calculated in bit times convert to KB */
	kb = IXGBE_BT2KB(dv_id);
	rx_pba = IXGBE_READ_REG(hw, IXGBE_RXPBSIZE(pb)) >> 10;

	marker = rx_pba - kb;

	/* It is possible that the packet buffer is not large enough
	 * to provide required headroom. In this case throw an error
	 * to user and a do the best we can.
	 */
	if (marker < 0) {
		e_warn(drv, "Packet Buffer(%i) can not provide enough"
			    "headroom to support flow control."
			    "Decrease MTU or number of traffic classes\n", pb);
		marker = tc + 1;
	}

	return marker;
}

/**
 * ixgbe_lpbthresh - calculate low water mark for for flow control
 *
 * @adapter: board private structure to calculate for
 * @pb: packet buffer to calculate
 */
static int ixgbe_lpbthresh(struct ixgbe_adapter *adapter)
{
	struct ixgbe_hw *hw = &adapter->hw;
	struct net_device *dev = adapter->netdev;
	int tc;
	u32 dv_id;

	/* Calculate max LAN frame size */
	tc = dev->mtu + ETH_HLEN + ETH_FCS_LEN;

	/* Calculate delay value for device */
	switch (hw->mac.type) {
	case ixgbe_mac_X540:
		dv_id = IXGBE_LOW_DV_X540(tc);
		break;
	default:
		dv_id = IXGBE_LOW_DV(tc);
		break;
	}

	/* Delay value is calculated in bit times convert to KB */
	return IXGBE_BT2KB(dv_id);
}

/*
 * ixgbe_pbthresh_setup - calculate and setup high low water marks
 */
static void ixgbe_pbthresh_setup(struct ixgbe_adapter *adapter)
{
	struct ixgbe_hw *hw = &adapter->hw;
	int num_tc = netdev_get_num_tc(adapter->netdev);
	int i;

	if (!num_tc)
		num_tc = 1;

	hw->fc.low_water = ixgbe_lpbthresh(adapter);

	for (i = 0; i < num_tc; i++) {
		hw->fc.high_water[i] = ixgbe_hpbthresh(adapter, i);

		/* Low water marks must not be larger than high water marks */
		if (hw->fc.low_water > hw->fc.high_water[i])
			hw->fc.low_water = 0;
	}
}

static void ixgbe_configure_pb(struct ixgbe_adapter *adapter)
{
	struct ixgbe_hw *hw = &adapter->hw;
	int hdrm;
	u8 tc = netdev_get_num_tc(adapter->netdev);

	if (adapter->flags & IXGBE_FLAG_FDIR_HASH_CAPABLE ||
	    adapter->flags & IXGBE_FLAG_FDIR_PERFECT_CAPABLE)
		hdrm = 32 << adapter->fdir_pballoc;
	else
		hdrm = 0;

	hw->mac.ops.set_rxpba(hw, tc, hdrm, PBA_STRATEGY_EQUAL);
	ixgbe_pbthresh_setup(adapter);
}

static void ixgbe_fdir_filter_restore(struct ixgbe_adapter *adapter)
{
	struct ixgbe_hw *hw = &adapter->hw;
	struct hlist_node *node, *node2;
	struct ixgbe_fdir_filter *filter;

	spin_lock(&adapter->fdir_perfect_lock);

	if (!hlist_empty(&adapter->fdir_filter_list))
		ixgbe_fdir_set_input_mask_82599(hw, &adapter->fdir_mask);

	hlist_for_each_entry_safe(filter, node, node2,
				  &adapter->fdir_filter_list, fdir_node) {
		ixgbe_fdir_write_perfect_filter_82599(hw,
				&filter->filter,
				filter->sw_idx,
				(filter->action == IXGBE_FDIR_DROP_QUEUE) ?
				IXGBE_FDIR_DROP_QUEUE :
				adapter->rx_ring[filter->action]->reg_idx);
	}

	spin_unlock(&adapter->fdir_perfect_lock);
}

static void ixgbe_configure(struct ixgbe_adapter *adapter)
{
	struct ixgbe_hw *hw = &adapter->hw;

	ixgbe_configure_pb(adapter);
#ifdef CONFIG_IXGBE_DCB
	ixgbe_configure_dcb(adapter);
#endif

	ixgbe_set_rx_mode(adapter->netdev);
	ixgbe_restore_vlan(adapter);

	switch (hw->mac.type) {
	case ixgbe_mac_82599EB:
	case ixgbe_mac_X540:
		hw->mac.ops.disable_rx_buff(hw);
		break;
	default:
		break;
	}

	if (adapter->flags & IXGBE_FLAG_FDIR_HASH_CAPABLE) {
		ixgbe_init_fdir_signature_82599(&adapter->hw,
						adapter->fdir_pballoc);
	} else if (adapter->flags & IXGBE_FLAG_FDIR_PERFECT_CAPABLE) {
		ixgbe_init_fdir_perfect_82599(&adapter->hw,
					      adapter->fdir_pballoc);
		ixgbe_fdir_filter_restore(adapter);
	}

	switch (hw->mac.type) {
	case ixgbe_mac_82599EB:
	case ixgbe_mac_X540:
		hw->mac.ops.enable_rx_buff(hw);
		break;
	default:
		break;
	}

	ixgbe_configure_virtualization(adapter);

#ifdef IXGBE_FCOE
	/* configure FCoE L2 filters, redirection table, and Rx control */
	ixgbe_configure_fcoe(adapter);

#endif /* IXGBE_FCOE */
	ixgbe_configure_tx(adapter);
	ixgbe_configure_rx(adapter);
}

static inline bool ixgbe_is_sfp(struct ixgbe_hw *hw)
{
	switch (hw->phy.type) {
	case ixgbe_phy_sfp_avago:
	case ixgbe_phy_sfp_ftl:
	case ixgbe_phy_sfp_intel:
	case ixgbe_phy_sfp_unknown:
	case ixgbe_phy_sfp_passive_tyco:
	case ixgbe_phy_sfp_passive_unknown:
	case ixgbe_phy_sfp_active_unknown:
	case ixgbe_phy_sfp_ftl_active:
		return true;
	case ixgbe_phy_nl:
		if (hw->mac.type == ixgbe_mac_82598EB)
			return true;
	default:
		return false;
	}
}

/**
 * ixgbe_sfp_link_config - set up SFP+ link
 * @adapter: pointer to private adapter struct
 **/
static void ixgbe_sfp_link_config(struct ixgbe_adapter *adapter)
{
	/*
	 * We are assuming the worst case scenario here, and that
	 * is that an SFP was inserted/removed after the reset
	 * but before SFP detection was enabled.  As such the best
	 * solution is to just start searching as soon as we start
	 */
	if (adapter->hw.mac.type == ixgbe_mac_82598EB)
		adapter->flags2 |= IXGBE_FLAG2_SEARCH_FOR_SFP;

	adapter->flags2 |= IXGBE_FLAG2_SFP_NEEDS_RESET;
}

/**
 * ixgbe_non_sfp_link_config - set up non-SFP+ link
 * @hw: pointer to private hardware struct
 *
 * Returns 0 on success, negative on failure
 **/
static int ixgbe_non_sfp_link_config(struct ixgbe_hw *hw)
{
	u32 autoneg;
	bool negotiation, link_up = false;
	u32 ret = IXGBE_ERR_LINK_SETUP;

	if (hw->mac.ops.check_link)
		ret = hw->mac.ops.check_link(hw, &autoneg, &link_up, false);

	if (ret)
		goto link_cfg_out;

	autoneg = hw->phy.autoneg_advertised;
	if ((!autoneg) && (hw->mac.ops.get_link_capabilities))
		ret = hw->mac.ops.get_link_capabilities(hw, &autoneg,
							&negotiation);
	if (ret)
		goto link_cfg_out;

	if (hw->mac.ops.setup_link)
		ret = hw->mac.ops.setup_link(hw, autoneg, negotiation, link_up);
link_cfg_out:
	return ret;
}

static void ixgbe_setup_gpie(struct ixgbe_adapter *adapter)
{
	struct ixgbe_hw *hw = &adapter->hw;
	u32 gpie = 0;

	if (adapter->flags & IXGBE_FLAG_MSIX_ENABLED) {
		gpie = IXGBE_GPIE_MSIX_MODE | IXGBE_GPIE_PBA_SUPPORT |
		       IXGBE_GPIE_OCD;
		gpie |= IXGBE_GPIE_EIAME;
		/*
		 * use EIAM to auto-mask when MSI-X interrupt is asserted
		 * this saves a register write for every interrupt
		 */
		switch (hw->mac.type) {
		case ixgbe_mac_82598EB:
			IXGBE_WRITE_REG(hw, IXGBE_EIAM, IXGBE_EICS_RTX_QUEUE);
			break;
		case ixgbe_mac_82599EB:
		case ixgbe_mac_X540:
		default:
			IXGBE_WRITE_REG(hw, IXGBE_EIAM_EX(0), 0xFFFFFFFF);
			IXGBE_WRITE_REG(hw, IXGBE_EIAM_EX(1), 0xFFFFFFFF);
			break;
		}
	} else {
		/* legacy interrupts, use EIAM to auto-mask when reading EICR,
		 * specifically only auto mask tx and rx interrupts */
		IXGBE_WRITE_REG(hw, IXGBE_EIAM, IXGBE_EICS_RTX_QUEUE);
	}

	/* XXX: to interrupt immediately for EICS writes, enable this */
	/* gpie |= IXGBE_GPIE_EIMEN; */

	if (adapter->flags & IXGBE_FLAG_SRIOV_ENABLED) {
		gpie &= ~IXGBE_GPIE_VTMODE_MASK;

		switch (adapter->ring_feature[RING_F_VMDQ].mask) {
		case IXGBE_82599_VMDQ_8Q_MASK:
			gpie |= IXGBE_GPIE_VTMODE_16;
			break;
		case IXGBE_82599_VMDQ_4Q_MASK:
			gpie |= IXGBE_GPIE_VTMODE_32;
			break;
		default:
			gpie |= IXGBE_GPIE_VTMODE_64;
			break;
		}
	}

	/* Enable Thermal over heat sensor interrupt */
	if (adapter->flags2 & IXGBE_FLAG2_TEMP_SENSOR_CAPABLE) {
		switch (adapter->hw.mac.type) {
		case ixgbe_mac_82599EB:
			gpie |= IXGBE_SDP0_GPIEN;
			break;
		case ixgbe_mac_X540:
			gpie |= IXGBE_EIMS_TS;
			break;
		default:
			break;
		}
	}

	/* Enable fan failure interrupt */
	if (adapter->flags & IXGBE_FLAG_FAN_FAIL_CAPABLE)
		gpie |= IXGBE_SDP1_GPIEN;

	if (hw->mac.type == ixgbe_mac_82599EB) {
		gpie |= IXGBE_SDP1_GPIEN;
		gpie |= IXGBE_SDP2_GPIEN;
	}

	IXGBE_WRITE_REG(hw, IXGBE_GPIE, gpie);
}

static void ixgbe_up_complete(struct ixgbe_adapter *adapter)
{
	struct ixgbe_hw *hw = &adapter->hw;
	int err;
	u32 ctrl_ext;

	ixgbe_get_hw_control(adapter);
	ixgbe_setup_gpie(adapter);

	if (adapter->flags & IXGBE_FLAG_MSIX_ENABLED)
		ixgbe_configure_msix(adapter);
	else
		ixgbe_configure_msi_and_legacy(adapter);

	/* enable the optics for both mult-speed fiber and 82599 SFP+ fiber */
	if (hw->mac.ops.enable_tx_laser &&
	    ((hw->phy.multispeed_fiber) ||
	     ((hw->mac.ops.get_media_type(hw) == ixgbe_media_type_fiber) &&
	      (hw->mac.type == ixgbe_mac_82599EB))))
		hw->mac.ops.enable_tx_laser(hw);

	clear_bit(__IXGBE_DOWN, &adapter->state);
	ixgbe_napi_enable_all(adapter);

	if (ixgbe_is_sfp(hw)) {
		ixgbe_sfp_link_config(adapter);
	} else {
		err = ixgbe_non_sfp_link_config(hw);
		if (err)
			e_err(probe, "link_config FAILED %d\n", err);
	}

	/* clear any pending interrupts, may auto mask */
	IXGBE_READ_REG(hw, IXGBE_EICR);
	ixgbe_irq_enable(adapter, true, true);

	/*
	 * If this adapter has a fan, check to see if we had a failure
	 * before we enabled the interrupt.
	 */
	if (adapter->flags & IXGBE_FLAG_FAN_FAIL_CAPABLE) {
		u32 esdp = IXGBE_READ_REG(hw, IXGBE_ESDP);
		if (esdp & IXGBE_ESDP_SDP1)
			e_crit(drv, "Fan has stopped, replace the adapter\n");
	}

	/* enable transmits */
	netif_tx_start_all_queues(adapter->netdev);

	/* bring the link up in the watchdog, this could race with our first
	 * link up interrupt but shouldn't be a problem */
	adapter->flags |= IXGBE_FLAG_NEED_LINK_UPDATE;
	adapter->link_check_timeout = jiffies;
	mod_timer(&adapter->service_timer, jiffies);

	/* Set PF Reset Done bit so PF/VF Mail Ops can work */
	ctrl_ext = IXGBE_READ_REG(hw, IXGBE_CTRL_EXT);
	ctrl_ext |= IXGBE_CTRL_EXT_PFRSTD;
	IXGBE_WRITE_REG(hw, IXGBE_CTRL_EXT, ctrl_ext);
}

void ixgbe_reinit_locked(struct ixgbe_adapter *adapter)
{
	WARN_ON(in_interrupt());
	/* put off any impending NetWatchDogTimeout */
	adapter->netdev->trans_start = jiffies;

	while (test_and_set_bit(__IXGBE_RESETTING, &adapter->state))
		usleep_range(1000, 2000);
	ixgbe_down(adapter);
	/*
	 * If SR-IOV enabled then wait a bit before bringing the adapter
	 * back up to give the VFs time to respond to the reset.  The
	 * two second wait is based upon the watchdog timer cycle in
	 * the VF driver.
	 */
	if (adapter->flags & IXGBE_FLAG_SRIOV_ENABLED)
		msleep(2000);
	ixgbe_up(adapter);
	clear_bit(__IXGBE_RESETTING, &adapter->state);
}

void ixgbe_up(struct ixgbe_adapter *adapter)
{
	/* hardware has been reset, we need to reload some things */
	ixgbe_configure(adapter);

	ixgbe_up_complete(adapter);
}

void ixgbe_reset(struct ixgbe_adapter *adapter)
{
	struct ixgbe_hw *hw = &adapter->hw;
	int err;

	/* lock SFP init bit to prevent race conditions with the watchdog */
	while (test_and_set_bit(__IXGBE_IN_SFP_INIT, &adapter->state))
		usleep_range(1000, 2000);

	/* clear all SFP and link config related flags while holding SFP_INIT */
	adapter->flags2 &= ~(IXGBE_FLAG2_SEARCH_FOR_SFP |
			     IXGBE_FLAG2_SFP_NEEDS_RESET);
	adapter->flags &= ~IXGBE_FLAG_NEED_LINK_CONFIG;

	err = hw->mac.ops.init_hw(hw);
	switch (err) {
	case 0:
	case IXGBE_ERR_SFP_NOT_PRESENT:
	case IXGBE_ERR_SFP_NOT_SUPPORTED:
		break;
	case IXGBE_ERR_MASTER_REQUESTS_PENDING:
		e_dev_err("master disable timed out\n");
		break;
	case IXGBE_ERR_EEPROM_VERSION:
		/* We are running on a pre-production device, log a warning */
		e_dev_warn("This device is a pre-production adapter/LOM. "
			   "Please be aware there may be issues associated with "
			   "your hardware.  If you are experiencing problems "
			   "please contact your Intel or hardware "
			   "representative who provided you with this "
			   "hardware.\n");
		break;
	default:
		e_dev_err("Hardware Error: %d\n", err);
	}

	clear_bit(__IXGBE_IN_SFP_INIT, &adapter->state);

	/* reprogram the RAR[0] in case user changed it. */
	hw->mac.ops.set_rar(hw, 0, hw->mac.addr, VMDQ_P(0), IXGBE_RAH_AV);

	/* update SAN MAC vmdq pool selection */
	if (hw->mac.san_mac_rar_index)
		hw->mac.ops.set_vmdq_san_mac(hw, VMDQ_P(0));
}

/**
 * ixgbe_init_rx_page_offset - initialize page offset values for Rx buffers
 * @rx_ring: ring to setup
 *
 * On many IA platforms the L1 cache has a critical stride of 4K, this
 * results in each receive buffer starting in the same cache set.  To help
 * reduce the pressure on this cache set we can interleave the offsets so
 * that only every other buffer will be in the same cache set.
 **/
static void ixgbe_init_rx_page_offset(struct ixgbe_ring *rx_ring)
{
	struct ixgbe_rx_buffer *rx_buffer = rx_ring->rx_buffer_info;
	u16 i;

	for (i = 0; i < rx_ring->count; i += 2) {
		rx_buffer[0].page_offset = 0;
		rx_buffer[1].page_offset = ixgbe_rx_bufsz(rx_ring);
		rx_buffer = &rx_buffer[2];
	}
}

/**
 * ixgbe_clean_rx_ring - Free Rx Buffers per Queue
 * @rx_ring: ring to free buffers from
 **/
static void ixgbe_clean_rx_ring(struct ixgbe_ring *rx_ring)
{
	struct device *dev = rx_ring->dev;
	unsigned long size;
	u16 i;

	/* ring already cleared, nothing to do */
	if (!rx_ring->rx_buffer_info)
		return;

	/* Free all the Rx ring sk_buffs */
	for (i = 0; i < rx_ring->count; i++) {
		struct ixgbe_rx_buffer *rx_buffer;

		rx_buffer = &rx_ring->rx_buffer_info[i];
		if (rx_buffer->skb) {
			struct sk_buff *skb = rx_buffer->skb;
			if (IXGBE_CB(skb)->page_released) {
				dma_unmap_page(dev,
					       IXGBE_CB(skb)->dma,
					       ixgbe_rx_bufsz(rx_ring),
					       DMA_FROM_DEVICE);
				IXGBE_CB(skb)->page_released = false;
			}
			dev_kfree_skb(skb);
		}
		rx_buffer->skb = NULL;
		if (rx_buffer->dma)
			dma_unmap_page(dev, rx_buffer->dma,
				       ixgbe_rx_pg_size(rx_ring),
				       DMA_FROM_DEVICE);
		rx_buffer->dma = 0;
		if (rx_buffer->page)
			__free_pages(rx_buffer->page,
				     ixgbe_rx_pg_order(rx_ring));
		rx_buffer->page = NULL;
	}

	size = sizeof(struct ixgbe_rx_buffer) * rx_ring->count;
	memset(rx_ring->rx_buffer_info, 0, size);

	ixgbe_init_rx_page_offset(rx_ring);

	/* Zero out the descriptor ring */
	memset(rx_ring->desc, 0, rx_ring->size);

	rx_ring->next_to_alloc = 0;
	rx_ring->next_to_clean = 0;
	rx_ring->next_to_use = 0;
}

/**
 * ixgbe_clean_tx_ring - Free Tx Buffers
 * @tx_ring: ring to be cleaned
 **/
static void ixgbe_clean_tx_ring(struct ixgbe_ring *tx_ring)
{
	struct ixgbe_tx_buffer *tx_buffer_info;
	unsigned long size;
	u16 i;

	/* ring already cleared, nothing to do */
	if (!tx_ring->tx_buffer_info)
		return;

	/* Free all the Tx ring sk_buffs */
	for (i = 0; i < tx_ring->count; i++) {
		tx_buffer_info = &tx_ring->tx_buffer_info[i];
		ixgbe_unmap_and_free_tx_resource(tx_ring, tx_buffer_info);
	}

	netdev_tx_reset_queue(txring_txq(tx_ring));

	size = sizeof(struct ixgbe_tx_buffer) * tx_ring->count;
	memset(tx_ring->tx_buffer_info, 0, size);

	/* Zero out the descriptor ring */
	memset(tx_ring->desc, 0, tx_ring->size);

	tx_ring->next_to_use = 0;
	tx_ring->next_to_clean = 0;
}

/**
 * ixgbe_clean_all_rx_rings - Free Rx Buffers for all queues
 * @adapter: board private structure
 **/
static void ixgbe_clean_all_rx_rings(struct ixgbe_adapter *adapter)
{
	int i;

	for (i = 0; i < adapter->num_rx_queues; i++)
		ixgbe_clean_rx_ring(adapter->rx_ring[i]);
}

/**
 * ixgbe_clean_all_tx_rings - Free Tx Buffers for all queues
 * @adapter: board private structure
 **/
static void ixgbe_clean_all_tx_rings(struct ixgbe_adapter *adapter)
{
	int i;

	for (i = 0; i < adapter->num_tx_queues; i++)
		ixgbe_clean_tx_ring(adapter->tx_ring[i]);
}

static void ixgbe_fdir_filter_exit(struct ixgbe_adapter *adapter)
{
	struct hlist_node *node, *node2;
	struct ixgbe_fdir_filter *filter;

	spin_lock(&adapter->fdir_perfect_lock);

	hlist_for_each_entry_safe(filter, node, node2,
				  &adapter->fdir_filter_list, fdir_node) {
		hlist_del(&filter->fdir_node);
		kfree(filter);
	}
	adapter->fdir_filter_count = 0;

	spin_unlock(&adapter->fdir_perfect_lock);
}

void ixgbe_down(struct ixgbe_adapter *adapter)
{
	struct net_device *netdev = adapter->netdev;
	struct ixgbe_hw *hw = &adapter->hw;
	u32 rxctrl;
	int i;

	/* signal that we are down to the interrupt handler */
	set_bit(__IXGBE_DOWN, &adapter->state);

	/* disable receives */
	rxctrl = IXGBE_READ_REG(hw, IXGBE_RXCTRL);
	IXGBE_WRITE_REG(hw, IXGBE_RXCTRL, rxctrl & ~IXGBE_RXCTRL_RXEN);

	/* disable all enabled rx queues */
	for (i = 0; i < adapter->num_rx_queues; i++)
		/* this call also flushes the previous write */
		ixgbe_disable_rx_queue(adapter, adapter->rx_ring[i]);

	usleep_range(10000, 20000);

	netif_tx_stop_all_queues(netdev);

	/* call carrier off first to avoid false dev_watchdog timeouts */
	netif_carrier_off(netdev);
	netif_tx_disable(netdev);

	ixgbe_irq_disable(adapter);

	ixgbe_napi_disable_all(adapter);

	adapter->flags2 &= ~(IXGBE_FLAG2_FDIR_REQUIRES_REINIT |
			     IXGBE_FLAG2_RESET_REQUESTED);
	adapter->flags &= ~IXGBE_FLAG_NEED_LINK_UPDATE;

	del_timer_sync(&adapter->service_timer);

	if (adapter->num_vfs) {
		/* Clear EITR Select mapping */
		IXGBE_WRITE_REG(&adapter->hw, IXGBE_EITRSEL, 0);

		/* Mark all the VFs as inactive */
		for (i = 0 ; i < adapter->num_vfs; i++)
			adapter->vfinfo[i].clear_to_send = false;

		/* ping all the active vfs to let them know we are going down */
		ixgbe_ping_all_vfs(adapter);

		/* Disable all VFTE/VFRE TX/RX */
		ixgbe_disable_tx_rx(adapter);
	}

	/* disable transmits in the hardware now that interrupts are off */
	for (i = 0; i < adapter->num_tx_queues; i++) {
		u8 reg_idx = adapter->tx_ring[i]->reg_idx;
		IXGBE_WRITE_REG(hw, IXGBE_TXDCTL(reg_idx), IXGBE_TXDCTL_SWFLSH);
	}

	/* Disable the Tx DMA engine on 82599 and X540 */
	switch (hw->mac.type) {
	case ixgbe_mac_82599EB:
	case ixgbe_mac_X540:
		IXGBE_WRITE_REG(hw, IXGBE_DMATXCTL,
				(IXGBE_READ_REG(hw, IXGBE_DMATXCTL) &
				 ~IXGBE_DMATXCTL_TE));
		break;
	default:
		break;
	}

	if (!pci_channel_offline(adapter->pdev))
		ixgbe_reset(adapter);

	/* power down the optics for multispeed fiber and 82599 SFP+ fiber */
	if (hw->mac.ops.disable_tx_laser &&
	    ((hw->phy.multispeed_fiber) ||
	     ((hw->mac.ops.get_media_type(hw) == ixgbe_media_type_fiber) &&
	      (hw->mac.type == ixgbe_mac_82599EB))))
		hw->mac.ops.disable_tx_laser(hw);

	ixgbe_clean_all_tx_rings(adapter);
	ixgbe_clean_all_rx_rings(adapter);

#ifdef CONFIG_IXGBE_DCA
	/* since we reset the hardware DCA settings were cleared */
	ixgbe_setup_dca(adapter);
#endif
}

/**
 * ixgbe_tx_timeout - Respond to a Tx Hang
 * @netdev: network interface device structure
 **/
static void ixgbe_tx_timeout(struct net_device *netdev)
{
	struct ixgbe_adapter *adapter = netdev_priv(netdev);

	/* Do the reset outside of interrupt context */
	ixgbe_tx_timeout_reset(adapter);
}

/**
 * ixgbe_sw_init - Initialize general software structures (struct ixgbe_adapter)
 * @adapter: board private structure to initialize
 *
 * ixgbe_sw_init initializes the Adapter private data structure.
 * Fields are initialized based on PCI device information and
 * OS network device settings (MTU size).
 **/
static int __devinit ixgbe_sw_init(struct ixgbe_adapter *adapter)
{
	struct ixgbe_hw *hw = &adapter->hw;
	struct pci_dev *pdev = adapter->pdev;
	unsigned int rss;
#ifdef CONFIG_IXGBE_DCB
	int j;
	struct tc_configuration *tc;
#endif

	/* PCI config space info */

	hw->vendor_id = pdev->vendor;
	hw->device_id = pdev->device;
	hw->revision_id = pdev->revision;
	hw->subsystem_vendor_id = pdev->subsystem_vendor;
	hw->subsystem_device_id = pdev->subsystem_device;

	/* Set capability flags */
	rss = min_t(int, IXGBE_MAX_RSS_INDICES, num_online_cpus());
	adapter->ring_feature[RING_F_RSS].limit = rss;
	switch (hw->mac.type) {
	case ixgbe_mac_82598EB:
		if (hw->device_id == IXGBE_DEV_ID_82598AT)
			adapter->flags |= IXGBE_FLAG_FAN_FAIL_CAPABLE;
		adapter->max_q_vectors = MAX_Q_VECTORS_82598;
		break;
	case ixgbe_mac_X540:
		adapter->flags2 |= IXGBE_FLAG2_TEMP_SENSOR_CAPABLE;
	case ixgbe_mac_82599EB:
		adapter->max_q_vectors = MAX_Q_VECTORS_82599;
		adapter->flags2 |= IXGBE_FLAG2_RSC_CAPABLE;
		adapter->flags2 |= IXGBE_FLAG2_RSC_ENABLED;
		if (hw->device_id == IXGBE_DEV_ID_82599_T3_LOM)
			adapter->flags2 |= IXGBE_FLAG2_TEMP_SENSOR_CAPABLE;
		/* Flow Director hash filters enabled */
		adapter->atr_sample_rate = 20;
		adapter->ring_feature[RING_F_FDIR].limit =
							 IXGBE_MAX_FDIR_INDICES;
		adapter->fdir_pballoc = IXGBE_FDIR_PBALLOC_64K;
#ifdef IXGBE_FCOE
		adapter->flags |= IXGBE_FLAG_FCOE_CAPABLE;
		adapter->flags &= ~IXGBE_FLAG_FCOE_ENABLED;
#ifdef CONFIG_IXGBE_DCB
		/* Default traffic class to use for FCoE */
		adapter->fcoe.up = IXGBE_FCOE_DEFTC;
#endif
#endif /* IXGBE_FCOE */
		break;
	default:
		break;
	}

#ifdef IXGBE_FCOE
	/* FCoE support exists, always init the FCoE lock */
	spin_lock_init(&adapter->fcoe.lock);

#endif
	/* n-tuple support exists, always init our spinlock */
	spin_lock_init(&adapter->fdir_perfect_lock);

#ifdef CONFIG_IXGBE_DCB
	switch (hw->mac.type) {
	case ixgbe_mac_X540:
		adapter->dcb_cfg.num_tcs.pg_tcs = X540_TRAFFIC_CLASS;
		adapter->dcb_cfg.num_tcs.pfc_tcs = X540_TRAFFIC_CLASS;
		break;
	default:
		adapter->dcb_cfg.num_tcs.pg_tcs = MAX_TRAFFIC_CLASS;
		adapter->dcb_cfg.num_tcs.pfc_tcs = MAX_TRAFFIC_CLASS;
		break;
	}

	/* Configure DCB traffic classes */
	for (j = 0; j < MAX_TRAFFIC_CLASS; j++) {
		tc = &adapter->dcb_cfg.tc_config[j];
		tc->path[DCB_TX_CONFIG].bwg_id = 0;
		tc->path[DCB_TX_CONFIG].bwg_percent = 12 + (j & 1);
		tc->path[DCB_RX_CONFIG].bwg_id = 0;
		tc->path[DCB_RX_CONFIG].bwg_percent = 12 + (j & 1);
		tc->dcb_pfc = pfc_disabled;
	}

	/* Initialize default user to priority mapping, UPx->TC0 */
	tc = &adapter->dcb_cfg.tc_config[0];
	tc->path[DCB_TX_CONFIG].up_to_tc_bitmap = 0xFF;
	tc->path[DCB_RX_CONFIG].up_to_tc_bitmap = 0xFF;

	adapter->dcb_cfg.bw_percentage[DCB_TX_CONFIG][0] = 100;
	adapter->dcb_cfg.bw_percentage[DCB_RX_CONFIG][0] = 100;
	adapter->dcb_cfg.pfc_mode_enable = false;
	adapter->dcb_set_bitmap = 0x00;
	adapter->dcbx_cap = DCB_CAP_DCBX_HOST | DCB_CAP_DCBX_VER_CEE;
	memcpy(&adapter->temp_dcb_cfg, &adapter->dcb_cfg,
	       sizeof(adapter->temp_dcb_cfg));

#endif

	/* default flow control settings */
	hw->fc.requested_mode = ixgbe_fc_full;
	hw->fc.current_mode = ixgbe_fc_full;	/* init for ethtool output */
	ixgbe_pbthresh_setup(adapter);
	hw->fc.pause_time = IXGBE_DEFAULT_FCPAUSE;
	hw->fc.send_xon = true;
	hw->fc.disable_fc_autoneg = false;

#ifdef CONFIG_PCI_IOV
	/* assign number of SR-IOV VFs */
	if (hw->mac.type != ixgbe_mac_82598EB)
		adapter->num_vfs = (max_vfs > 63) ? 0 : max_vfs;

#endif
	/* enable itr by default in dynamic mode */
	adapter->rx_itr_setting = 1;
	adapter->tx_itr_setting = 1;

	/* set default ring sizes */
	adapter->tx_ring_count = IXGBE_DEFAULT_TXD;
	adapter->rx_ring_count = IXGBE_DEFAULT_RXD;

	/* set default work limits */
	adapter->tx_work_limit = IXGBE_DEFAULT_TX_WORK;

	/* initialize eeprom parameters */
	if (ixgbe_init_eeprom_params_generic(hw)) {
		e_dev_err("EEPROM initialization failed\n");
		return -EIO;
	}

	set_bit(__IXGBE_DOWN, &adapter->state);

	return 0;
}

/**
 * ixgbe_setup_tx_resources - allocate Tx resources (Descriptors)
 * @tx_ring:    tx descriptor ring (for a specific queue) to setup
 *
 * Return 0 on success, negative on failure
 **/
int ixgbe_setup_tx_resources(struct ixgbe_ring *tx_ring)
{
	struct device *dev = tx_ring->dev;
	int orig_node = dev_to_node(dev);
	int numa_node = -1;
	int size;

	size = sizeof(struct ixgbe_tx_buffer) * tx_ring->count;

	if (tx_ring->q_vector)
		numa_node = tx_ring->q_vector->numa_node;

	tx_ring->tx_buffer_info = vzalloc_node(size, numa_node);
	if (!tx_ring->tx_buffer_info)
		tx_ring->tx_buffer_info = vzalloc(size);
	if (!tx_ring->tx_buffer_info)
		goto err;

	/* round up to nearest 4K */
	tx_ring->size = tx_ring->count * sizeof(union ixgbe_adv_tx_desc);
	tx_ring->size = ALIGN(tx_ring->size, 4096);

	set_dev_node(dev, numa_node);
	tx_ring->desc = dma_alloc_coherent(dev,
					   tx_ring->size,
					   &tx_ring->dma,
					   GFP_KERNEL);
	set_dev_node(dev, orig_node);
	if (!tx_ring->desc)
		tx_ring->desc = dma_alloc_coherent(dev, tx_ring->size,
						   &tx_ring->dma, GFP_KERNEL);
	if (!tx_ring->desc)
		goto err;

	tx_ring->next_to_use = 0;
	tx_ring->next_to_clean = 0;
	return 0;

err:
	vfree(tx_ring->tx_buffer_info);
	tx_ring->tx_buffer_info = NULL;
	dev_err(dev, "Unable to allocate memory for the Tx descriptor ring\n");
	return -ENOMEM;
}

/**
 * ixgbe_setup_all_tx_resources - allocate all queues Tx resources
 * @adapter: board private structure
 *
 * If this function returns with an error, then it's possible one or
 * more of the rings is populated (while the rest are not).  It is the
 * callers duty to clean those orphaned rings.
 *
 * Return 0 on success, negative on failure
 **/
static int ixgbe_setup_all_tx_resources(struct ixgbe_adapter *adapter)
{
	int i, err = 0;

	for (i = 0; i < adapter->num_tx_queues; i++) {
		err = ixgbe_setup_tx_resources(adapter->tx_ring[i]);
		if (!err)
			continue;

		e_err(probe, "Allocation for Tx Queue %u failed\n", i);
		goto err_setup_tx;
	}

	return 0;
err_setup_tx:
	/* rewind the index freeing the rings as we go */
	while (i--)
		ixgbe_free_tx_resources(adapter->tx_ring[i]);
	return err;
}

/**
 * ixgbe_setup_rx_resources - allocate Rx resources (Descriptors)
 * @rx_ring:    rx descriptor ring (for a specific queue) to setup
 *
 * Returns 0 on success, negative on failure
 **/
int ixgbe_setup_rx_resources(struct ixgbe_ring *rx_ring)
{
	struct device *dev = rx_ring->dev;
	int orig_node = dev_to_node(dev);
	int numa_node = -1;
	int size;

	size = sizeof(struct ixgbe_rx_buffer) * rx_ring->count;

	if (rx_ring->q_vector)
		numa_node = rx_ring->q_vector->numa_node;

	rx_ring->rx_buffer_info = vzalloc_node(size, numa_node);
	if (!rx_ring->rx_buffer_info)
		rx_ring->rx_buffer_info = vzalloc(size);
	if (!rx_ring->rx_buffer_info)
		goto err;

	/* Round up to nearest 4K */
	rx_ring->size = rx_ring->count * sizeof(union ixgbe_adv_rx_desc);
	rx_ring->size = ALIGN(rx_ring->size, 4096);

	set_dev_node(dev, numa_node);
	rx_ring->desc = dma_alloc_coherent(dev,
					   rx_ring->size,
					   &rx_ring->dma,
					   GFP_KERNEL);
	set_dev_node(dev, orig_node);
	if (!rx_ring->desc)
		rx_ring->desc = dma_alloc_coherent(dev, rx_ring->size,
						   &rx_ring->dma, GFP_KERNEL);
	if (!rx_ring->desc)
		goto err;

	rx_ring->next_to_clean = 0;
	rx_ring->next_to_use = 0;

	ixgbe_init_rx_page_offset(rx_ring);

	return 0;
err:
	vfree(rx_ring->rx_buffer_info);
	rx_ring->rx_buffer_info = NULL;
	dev_err(dev, "Unable to allocate memory for the Rx descriptor ring\n");
	return -ENOMEM;
}

/**
 * ixgbe_setup_all_rx_resources - allocate all queues Rx resources
 * @adapter: board private structure
 *
 * If this function returns with an error, then it's possible one or
 * more of the rings is populated (while the rest are not).  It is the
 * callers duty to clean those orphaned rings.
 *
 * Return 0 on success, negative on failure
 **/
static int ixgbe_setup_all_rx_resources(struct ixgbe_adapter *adapter)
{
	int i, err = 0;

	for (i = 0; i < adapter->num_rx_queues; i++) {
		err = ixgbe_setup_rx_resources(adapter->rx_ring[i]);
		if (!err)
			continue;

		e_err(probe, "Allocation for Rx Queue %u failed\n", i);
		goto err_setup_rx;
	}

#ifdef IXGBE_FCOE
	err = ixgbe_setup_fcoe_ddp_resources(adapter);
	if (!err)
#endif
		return 0;
err_setup_rx:
	/* rewind the index freeing the rings as we go */
	while (i--)
		ixgbe_free_rx_resources(adapter->rx_ring[i]);
	return err;
}

/**
 * ixgbe_free_tx_resources - Free Tx Resources per Queue
 * @tx_ring: Tx descriptor ring for a specific queue
 *
 * Free all transmit software resources
 **/
void ixgbe_free_tx_resources(struct ixgbe_ring *tx_ring)
{
	ixgbe_clean_tx_ring(tx_ring);

	vfree(tx_ring->tx_buffer_info);
	tx_ring->tx_buffer_info = NULL;

	/* if not set, then don't free */
	if (!tx_ring->desc)
		return;

	dma_free_coherent(tx_ring->dev, tx_ring->size,
			  tx_ring->desc, tx_ring->dma);

	tx_ring->desc = NULL;
}

/**
 * ixgbe_free_all_tx_resources - Free Tx Resources for All Queues
 * @adapter: board private structure
 *
 * Free all transmit software resources
 **/
static void ixgbe_free_all_tx_resources(struct ixgbe_adapter *adapter)
{
	int i;

	for (i = 0; i < adapter->num_tx_queues; i++)
		if (adapter->tx_ring[i]->desc)
			ixgbe_free_tx_resources(adapter->tx_ring[i]);
}

/**
 * ixgbe_free_rx_resources - Free Rx Resources
 * @rx_ring: ring to clean the resources from
 *
 * Free all receive software resources
 **/
void ixgbe_free_rx_resources(struct ixgbe_ring *rx_ring)
{
	ixgbe_clean_rx_ring(rx_ring);

	vfree(rx_ring->rx_buffer_info);
	rx_ring->rx_buffer_info = NULL;

	/* if not set, then don't free */
	if (!rx_ring->desc)
		return;

	dma_free_coherent(rx_ring->dev, rx_ring->size,
			  rx_ring->desc, rx_ring->dma);

	rx_ring->desc = NULL;
}

/**
 * ixgbe_free_all_rx_resources - Free Rx Resources for All Queues
 * @adapter: board private structure
 *
 * Free all receive software resources
 **/
static void ixgbe_free_all_rx_resources(struct ixgbe_adapter *adapter)
{
	int i;

#ifdef IXGBE_FCOE
	ixgbe_free_fcoe_ddp_resources(adapter);

#endif
	for (i = 0; i < adapter->num_rx_queues; i++)
		if (adapter->rx_ring[i]->desc)
			ixgbe_free_rx_resources(adapter->rx_ring[i]);
}

/**
 * ixgbe_change_mtu - Change the Maximum Transfer Unit
 * @netdev: network interface device structure
 * @new_mtu: new value for maximum frame size
 *
 * Returns 0 on success, negative on failure
 **/
static int ixgbe_change_mtu(struct net_device *netdev, int new_mtu)
{
	struct ixgbe_adapter *adapter = netdev_priv(netdev);
	int max_frame = new_mtu + ETH_HLEN + ETH_FCS_LEN;

	/* MTU < 68 is an error and causes problems on some kernels */
	if ((new_mtu < 68) || (max_frame > IXGBE_MAX_JUMBO_FRAME_SIZE))
		return -EINVAL;

	/*
	 * For 82599EB we cannot allow PF to change MTU greater than 1500
	 * in SR-IOV mode as it may cause buffer overruns in guest VFs that
	 * don't allocate and chain buffers correctly.
	 */
	if ((adapter->flags & IXGBE_FLAG_SRIOV_ENABLED) &&
	    (adapter->hw.mac.type == ixgbe_mac_82599EB) &&
	    (max_frame > MAXIMUM_ETHERNET_VLAN_SIZE))
			return -EINVAL;

	e_info(probe, "changing MTU from %d to %d\n", netdev->mtu, new_mtu);

	/* must set new MTU before calling down or up */
	netdev->mtu = new_mtu;

	if (netif_running(netdev))
		ixgbe_reinit_locked(adapter);

	return 0;
}

/**
 * ixgbe_open - Called when a network interface is made active
 * @netdev: network interface device structure
 *
 * Returns 0 on success, negative value on failure
 *
 * The open entry point is called when a network interface is made
 * active by the system (IFF_UP).  At this point all resources needed
 * for transmit and receive operations are allocated, the interrupt
 * handler is registered with the OS, the watchdog timer is started,
 * and the stack is notified that the interface is ready.
 **/
static int ixgbe_open(struct net_device *netdev)
{
	struct ixgbe_adapter *adapter = netdev_priv(netdev);
	int err;

	/* disallow open during test */
	if (test_bit(__IXGBE_TESTING, &adapter->state))
		return -EBUSY;

	netif_carrier_off(netdev);

	/* allocate transmit descriptors */
	err = ixgbe_setup_all_tx_resources(adapter);
	if (err)
		goto err_setup_tx;

	/* allocate receive descriptors */
	err = ixgbe_setup_all_rx_resources(adapter);
	if (err)
		goto err_setup_rx;

	ixgbe_configure(adapter);

	err = ixgbe_request_irq(adapter);
	if (err)
		goto err_req_irq;

	/* Notify the stack of the actual queue counts. */
	err = netif_set_real_num_tx_queues(netdev,
					   adapter->num_rx_pools > 1 ? 1 :
					   adapter->num_tx_queues);
	if (err)
		goto err_set_queues;


	err = netif_set_real_num_rx_queues(netdev,
					   adapter->num_rx_pools > 1 ? 1 :
					   adapter->num_rx_queues);
	if (err)
		goto err_set_queues;

	ixgbe_up_complete(adapter);

	return 0;

err_set_queues:
	ixgbe_free_irq(adapter);
err_req_irq:
	ixgbe_free_all_rx_resources(adapter);
err_setup_rx:
	ixgbe_free_all_tx_resources(adapter);
err_setup_tx:
	ixgbe_reset(adapter);

	return err;
}

/**
 * ixgbe_close - Disables a network interface
 * @netdev: network interface device structure
 *
 * Returns 0, this is not allowed to fail
 *
 * The close entry point is called when an interface is de-activated
 * by the OS.  The hardware is still under the drivers control, but
 * needs to be disabled.  A global MAC reset is issued to stop the
 * hardware, and all transmit and receive resources are freed.
 **/
static int ixgbe_close(struct net_device *netdev)
{
	struct ixgbe_adapter *adapter = netdev_priv(netdev);

	ixgbe_down(adapter);
	ixgbe_free_irq(adapter);

	ixgbe_fdir_filter_exit(adapter);

	ixgbe_free_all_tx_resources(adapter);
	ixgbe_free_all_rx_resources(adapter);

	ixgbe_release_hw_control(adapter);

	return 0;
}

#ifdef CONFIG_PM
static int ixgbe_resume(struct pci_dev *pdev)
{
	struct ixgbe_adapter *adapter = pci_get_drvdata(pdev);
	struct net_device *netdev = adapter->netdev;
	u32 err;

	pci_set_power_state(pdev, PCI_D0);
	pci_restore_state(pdev);
	/*
	 * pci_restore_state clears dev->state_saved so call
	 * pci_save_state to restore it.
	 */
	pci_save_state(pdev);

	err = pci_enable_device_mem(pdev);
	if (err) {
		e_dev_err("Cannot enable PCI device from suspend\n");
		return err;
	}
	pci_set_master(pdev);

	pci_wake_from_d3(pdev, false);

	ixgbe_reset(adapter);

	IXGBE_WRITE_REG(&adapter->hw, IXGBE_WUS, ~0);

	rtnl_lock();
	err = ixgbe_init_interrupt_scheme(adapter);
	if (!err && netif_running(netdev))
		err = ixgbe_open(netdev);

	rtnl_unlock();

	if (err)
		return err;

	netif_device_attach(netdev);

	return 0;
}
#endif /* CONFIG_PM */

static int __ixgbe_shutdown(struct pci_dev *pdev, bool *enable_wake)
{
	struct ixgbe_adapter *adapter = pci_get_drvdata(pdev);
	struct net_device *netdev = adapter->netdev;
	struct ixgbe_hw *hw = &adapter->hw;
	u32 ctrl, fctrl;
	u32 wufc = adapter->wol;
#ifdef CONFIG_PM
	int retval = 0;
#endif

	netif_device_detach(netdev);

	if (netif_running(netdev)) {
		rtnl_lock();
		ixgbe_down(adapter);
		ixgbe_free_irq(adapter);
		ixgbe_free_all_tx_resources(adapter);
		ixgbe_free_all_rx_resources(adapter);
		rtnl_unlock();
	}

	ixgbe_clear_interrupt_scheme(adapter);

#ifdef CONFIG_PM
	retval = pci_save_state(pdev);
	if (retval)
		return retval;

#endif
	if (wufc) {
		ixgbe_set_rx_mode(netdev);

		/*
		 * enable the optics for both mult-speed fiber and
		 * 82599 SFP+ fiber as we can WoL.
		 */
		if (hw->mac.ops.enable_tx_laser &&
		    (hw->phy.multispeed_fiber ||
		    (hw->mac.ops.get_media_type(hw) == ixgbe_media_type_fiber &&
		     hw->mac.type == ixgbe_mac_82599EB)))
			hw->mac.ops.enable_tx_laser(hw);

		/* turn on all-multi mode if wake on multicast is enabled */
		if (wufc & IXGBE_WUFC_MC) {
			fctrl = IXGBE_READ_REG(hw, IXGBE_FCTRL);
			fctrl |= IXGBE_FCTRL_MPE;
			IXGBE_WRITE_REG(hw, IXGBE_FCTRL, fctrl);
		}

		ctrl = IXGBE_READ_REG(hw, IXGBE_CTRL);
		ctrl |= IXGBE_CTRL_GIO_DIS;
		IXGBE_WRITE_REG(hw, IXGBE_CTRL, ctrl);

		IXGBE_WRITE_REG(hw, IXGBE_WUFC, wufc);
	} else {
		IXGBE_WRITE_REG(hw, IXGBE_WUC, 0);
		IXGBE_WRITE_REG(hw, IXGBE_WUFC, 0);
	}

	switch (hw->mac.type) {
	case ixgbe_mac_82598EB:
		pci_wake_from_d3(pdev, false);
		break;
	case ixgbe_mac_82599EB:
	case ixgbe_mac_X540:
		pci_wake_from_d3(pdev, !!wufc);
		break;
	default:
		break;
	}

	*enable_wake = !!wufc;

	ixgbe_release_hw_control(adapter);

	pci_disable_device(pdev);

	return 0;
}

#ifdef CONFIG_PM
static int ixgbe_suspend(struct pci_dev *pdev, pm_message_t state)
{
	int retval;
	bool wake;

	retval = __ixgbe_shutdown(pdev, &wake);
	if (retval)
		return retval;

	if (wake) {
		pci_prepare_to_sleep(pdev);
	} else {
		pci_wake_from_d3(pdev, false);
		pci_set_power_state(pdev, PCI_D3hot);
	}

	return 0;
}
#endif /* CONFIG_PM */

static void ixgbe_shutdown(struct pci_dev *pdev)
{
	bool wake;

	__ixgbe_shutdown(pdev, &wake);

	if (system_state == SYSTEM_POWER_OFF) {
		pci_wake_from_d3(pdev, wake);
		pci_set_power_state(pdev, PCI_D3hot);
	}
}

/**
 * ixgbe_update_stats - Update the board statistics counters.
 * @adapter: board private structure
 **/
void ixgbe_update_stats(struct ixgbe_adapter *adapter)
{
	struct net_device *netdev = adapter->netdev;
	struct ixgbe_hw *hw = &adapter->hw;
	struct ixgbe_hw_stats *hwstats = &adapter->stats;
	u64 total_mpc = 0;
	u32 i, missed_rx = 0, mpc, bprc, lxon, lxoff, xon_off_tot;
	u64 non_eop_descs = 0, restart_queue = 0, tx_busy = 0;
	u64 alloc_rx_page_failed = 0, alloc_rx_buff_failed = 0;
	u64 bytes = 0, packets = 0, hw_csum_rx_error = 0;

	if (test_bit(__IXGBE_DOWN, &adapter->state) ||
	    test_bit(__IXGBE_RESETTING, &adapter->state))
		return;

	if (adapter->flags2 & IXGBE_FLAG2_RSC_ENABLED) {
		u64 rsc_count = 0;
		u64 rsc_flush = 0;
		for (i = 0; i < adapter->num_rx_queues; i++) {
			rsc_count += adapter->rx_ring[i]->rx_stats.rsc_count;
			rsc_flush += adapter->rx_ring[i]->rx_stats.rsc_flush;
		}
		adapter->rsc_total_count = rsc_count;
		adapter->rsc_total_flush = rsc_flush;
	}

	for (i = 0; i < adapter->num_rx_queues; i++) {
		struct ixgbe_ring *rx_ring = adapter->rx_ring[i];
		non_eop_descs += rx_ring->rx_stats.non_eop_descs;
		alloc_rx_page_failed += rx_ring->rx_stats.alloc_rx_page_failed;
		alloc_rx_buff_failed += rx_ring->rx_stats.alloc_rx_buff_failed;
		hw_csum_rx_error += rx_ring->rx_stats.csum_err;
		bytes += rx_ring->stats.bytes;
		packets += rx_ring->stats.packets;
	}
	adapter->non_eop_descs = non_eop_descs;
	adapter->alloc_rx_page_failed = alloc_rx_page_failed;
	adapter->alloc_rx_buff_failed = alloc_rx_buff_failed;
	adapter->hw_csum_rx_error = hw_csum_rx_error;
	netdev->stats.rx_bytes = bytes;
	netdev->stats.rx_packets = packets;

	bytes = 0;
	packets = 0;
	/* gather some stats to the adapter struct that are per queue */
	for (i = 0; i < adapter->num_tx_queues; i++) {
		struct ixgbe_ring *tx_ring = adapter->tx_ring[i];
		restart_queue += tx_ring->tx_stats.restart_queue;
		tx_busy += tx_ring->tx_stats.tx_busy;
		bytes += tx_ring->stats.bytes;
		packets += tx_ring->stats.packets;
	}
	adapter->restart_queue = restart_queue;
	adapter->tx_busy = tx_busy;
	netdev->stats.tx_bytes = bytes;
	netdev->stats.tx_packets = packets;

	hwstats->crcerrs += IXGBE_READ_REG(hw, IXGBE_CRCERRS);

	/* 8 register reads */
	for (i = 0; i < 8; i++) {
		/* for packet buffers not used, the register should read 0 */
		mpc = IXGBE_READ_REG(hw, IXGBE_MPC(i));
		missed_rx += mpc;
		hwstats->mpc[i] += mpc;
		total_mpc += hwstats->mpc[i];
		hwstats->pxontxc[i] += IXGBE_READ_REG(hw, IXGBE_PXONTXC(i));
		hwstats->pxofftxc[i] += IXGBE_READ_REG(hw, IXGBE_PXOFFTXC(i));
		switch (hw->mac.type) {
		case ixgbe_mac_82598EB:
			hwstats->rnbc[i] += IXGBE_READ_REG(hw, IXGBE_RNBC(i));
			hwstats->qbtc[i] += IXGBE_READ_REG(hw, IXGBE_QBTC(i));
			hwstats->qbrc[i] += IXGBE_READ_REG(hw, IXGBE_QBRC(i));
			hwstats->pxonrxc[i] +=
				IXGBE_READ_REG(hw, IXGBE_PXONRXC(i));
			break;
		case ixgbe_mac_82599EB:
		case ixgbe_mac_X540:
			hwstats->pxonrxc[i] +=
				IXGBE_READ_REG(hw, IXGBE_PXONRXCNT(i));
			break;
		default:
			break;
		}
	}

	/*16 register reads */
	for (i = 0; i < 16; i++) {
		hwstats->qptc[i] += IXGBE_READ_REG(hw, IXGBE_QPTC(i));
		hwstats->qprc[i] += IXGBE_READ_REG(hw, IXGBE_QPRC(i));
		if ((hw->mac.type == ixgbe_mac_82599EB) ||
		    (hw->mac.type == ixgbe_mac_X540)) {
			hwstats->qbtc[i] += IXGBE_READ_REG(hw, IXGBE_QBTC_L(i));
			IXGBE_READ_REG(hw, IXGBE_QBTC_H(i)); /* to clear */
			hwstats->qbrc[i] += IXGBE_READ_REG(hw, IXGBE_QBRC_L(i));
			IXGBE_READ_REG(hw, IXGBE_QBRC_H(i)); /* to clear */
		}
	}

	hwstats->gprc += IXGBE_READ_REG(hw, IXGBE_GPRC);
	/* work around hardware counting issue */
	hwstats->gprc -= missed_rx;

	ixgbe_update_xoff_received(adapter);

	/* 82598 hardware only has a 32 bit counter in the high register */
	switch (hw->mac.type) {
	case ixgbe_mac_82598EB:
		hwstats->lxonrxc += IXGBE_READ_REG(hw, IXGBE_LXONRXC);
		hwstats->gorc += IXGBE_READ_REG(hw, IXGBE_GORCH);
		hwstats->gotc += IXGBE_READ_REG(hw, IXGBE_GOTCH);
		hwstats->tor += IXGBE_READ_REG(hw, IXGBE_TORH);
		break;
	case ixgbe_mac_X540:
		/* OS2BMC stats are X540 only*/
		hwstats->o2bgptc += IXGBE_READ_REG(hw, IXGBE_O2BGPTC);
		hwstats->o2bspc += IXGBE_READ_REG(hw, IXGBE_O2BSPC);
		hwstats->b2ospc += IXGBE_READ_REG(hw, IXGBE_B2OSPC);
		hwstats->b2ogprc += IXGBE_READ_REG(hw, IXGBE_B2OGPRC);
	case ixgbe_mac_82599EB:
		for (i = 0; i < 16; i++)
			adapter->hw_rx_no_dma_resources +=
					     IXGBE_READ_REG(hw, IXGBE_QPRDC(i));
		hwstats->gorc += IXGBE_READ_REG(hw, IXGBE_GORCL);
		IXGBE_READ_REG(hw, IXGBE_GORCH); /* to clear */
		hwstats->gotc += IXGBE_READ_REG(hw, IXGBE_GOTCL);
		IXGBE_READ_REG(hw, IXGBE_GOTCH); /* to clear */
		hwstats->tor += IXGBE_READ_REG(hw, IXGBE_TORL);
		IXGBE_READ_REG(hw, IXGBE_TORH); /* to clear */
		hwstats->lxonrxc += IXGBE_READ_REG(hw, IXGBE_LXONRXCNT);
		hwstats->fdirmatch += IXGBE_READ_REG(hw, IXGBE_FDIRMATCH);
		hwstats->fdirmiss += IXGBE_READ_REG(hw, IXGBE_FDIRMISS);
#ifdef IXGBE_FCOE
		hwstats->fccrc += IXGBE_READ_REG(hw, IXGBE_FCCRC);
		hwstats->fcoerpdc += IXGBE_READ_REG(hw, IXGBE_FCOERPDC);
		hwstats->fcoeprc += IXGBE_READ_REG(hw, IXGBE_FCOEPRC);
		hwstats->fcoeptc += IXGBE_READ_REG(hw, IXGBE_FCOEPTC);
		hwstats->fcoedwrc += IXGBE_READ_REG(hw, IXGBE_FCOEDWRC);
		hwstats->fcoedwtc += IXGBE_READ_REG(hw, IXGBE_FCOEDWTC);
		/* Add up per cpu counters for total ddp aloc fail */
		if (adapter->fcoe.ddp_pool) {
			struct ixgbe_fcoe *fcoe = &adapter->fcoe;
			struct ixgbe_fcoe_ddp_pool *ddp_pool;
			unsigned int cpu;
			u64 noddp = 0, noddp_ext_buff = 0;
			for_each_possible_cpu(cpu) {
				ddp_pool = per_cpu_ptr(fcoe->ddp_pool, cpu);
				noddp += ddp_pool->noddp;
				noddp_ext_buff += ddp_pool->noddp_ext_buff;
			}
			hwstats->fcoe_noddp = noddp;
			hwstats->fcoe_noddp_ext_buff = noddp_ext_buff;
		}
#endif /* IXGBE_FCOE */
		break;
	default:
		break;
	}
	bprc = IXGBE_READ_REG(hw, IXGBE_BPRC);
	hwstats->bprc += bprc;
	hwstats->mprc += IXGBE_READ_REG(hw, IXGBE_MPRC);
	if (hw->mac.type == ixgbe_mac_82598EB)
		hwstats->mprc -= bprc;
	hwstats->roc += IXGBE_READ_REG(hw, IXGBE_ROC);
	hwstats->prc64 += IXGBE_READ_REG(hw, IXGBE_PRC64);
	hwstats->prc127 += IXGBE_READ_REG(hw, IXGBE_PRC127);
	hwstats->prc255 += IXGBE_READ_REG(hw, IXGBE_PRC255);
	hwstats->prc511 += IXGBE_READ_REG(hw, IXGBE_PRC511);
	hwstats->prc1023 += IXGBE_READ_REG(hw, IXGBE_PRC1023);
	hwstats->prc1522 += IXGBE_READ_REG(hw, IXGBE_PRC1522);
	hwstats->rlec += IXGBE_READ_REG(hw, IXGBE_RLEC);
	lxon = IXGBE_READ_REG(hw, IXGBE_LXONTXC);
	hwstats->lxontxc += lxon;
	lxoff = IXGBE_READ_REG(hw, IXGBE_LXOFFTXC);
	hwstats->lxofftxc += lxoff;
	hwstats->gptc += IXGBE_READ_REG(hw, IXGBE_GPTC);
	hwstats->mptc += IXGBE_READ_REG(hw, IXGBE_MPTC);
	/*
	 * 82598 errata - tx of flow control packets is included in tx counters
	 */
	xon_off_tot = lxon + lxoff;
	hwstats->gptc -= xon_off_tot;
	hwstats->mptc -= xon_off_tot;
	hwstats->gotc -= (xon_off_tot * (ETH_ZLEN + ETH_FCS_LEN));
	hwstats->ruc += IXGBE_READ_REG(hw, IXGBE_RUC);
	hwstats->rfc += IXGBE_READ_REG(hw, IXGBE_RFC);
	hwstats->rjc += IXGBE_READ_REG(hw, IXGBE_RJC);
	hwstats->tpr += IXGBE_READ_REG(hw, IXGBE_TPR);
	hwstats->ptc64 += IXGBE_READ_REG(hw, IXGBE_PTC64);
	hwstats->ptc64 -= xon_off_tot;
	hwstats->ptc127 += IXGBE_READ_REG(hw, IXGBE_PTC127);
	hwstats->ptc255 += IXGBE_READ_REG(hw, IXGBE_PTC255);
	hwstats->ptc511 += IXGBE_READ_REG(hw, IXGBE_PTC511);
	hwstats->ptc1023 += IXGBE_READ_REG(hw, IXGBE_PTC1023);
	hwstats->ptc1522 += IXGBE_READ_REG(hw, IXGBE_PTC1522);
	hwstats->bptc += IXGBE_READ_REG(hw, IXGBE_BPTC);

	/* Fill out the OS statistics structure */
	netdev->stats.multicast = hwstats->mprc;

	/* Rx Errors */
	netdev->stats.rx_errors = hwstats->crcerrs + hwstats->rlec;
	netdev->stats.rx_dropped = 0;
	netdev->stats.rx_length_errors = hwstats->rlec;
	netdev->stats.rx_crc_errors = hwstats->crcerrs;
	netdev->stats.rx_missed_errors = total_mpc;
}

/**
 * ixgbe_fdir_reinit_subtask - worker thread to reinit FDIR filter table
 * @adapter: pointer to the device adapter structure
 **/
static void ixgbe_fdir_reinit_subtask(struct ixgbe_adapter *adapter)
{
	struct ixgbe_hw *hw = &adapter->hw;
	int i;

	if (!(adapter->flags2 & IXGBE_FLAG2_FDIR_REQUIRES_REINIT))
		return;

	adapter->flags2 &= ~IXGBE_FLAG2_FDIR_REQUIRES_REINIT;

	/* if interface is down do nothing */
	if (test_bit(__IXGBE_DOWN, &adapter->state))
		return;

	/* do nothing if we are not using signature filters */
	if (!(adapter->flags & IXGBE_FLAG_FDIR_HASH_CAPABLE))
		return;

	adapter->fdir_overflow++;

	if (ixgbe_reinit_fdir_tables_82599(hw) == 0) {
		for (i = 0; i < adapter->num_tx_queues; i++)
			set_bit(__IXGBE_TX_FDIR_INIT_DONE,
			        &(adapter->tx_ring[i]->state));
		/* re-enable flow director interrupts */
		IXGBE_WRITE_REG(hw, IXGBE_EIMS, IXGBE_EIMS_FLOW_DIR);
	} else {
		e_err(probe, "failed to finish FDIR re-initialization, "
		      "ignored adding FDIR ATR filters\n");
	}
}

/**
 * ixgbe_check_hang_subtask - check for hung queues and dropped interrupts
 * @adapter: pointer to the device adapter structure
 *
 * This function serves two purposes.  First it strobes the interrupt lines
 * in order to make certain interrupts are occurring.  Secondly it sets the
 * bits needed to check for TX hangs.  As a result we should immediately
 * determine if a hang has occurred.
 */
static void ixgbe_check_hang_subtask(struct ixgbe_adapter *adapter)
{
	struct ixgbe_hw *hw = &adapter->hw;
	u64 eics = 0;
	int i;

	/* If we're down or resetting, just bail */
	if (test_bit(__IXGBE_DOWN, &adapter->state) ||
	    test_bit(__IXGBE_RESETTING, &adapter->state))
		return;

	/* Force detection of hung controller */
	if (netif_carrier_ok(adapter->netdev)) {
		for (i = 0; i < adapter->num_tx_queues; i++)
			set_check_for_tx_hang(adapter->tx_ring[i]);
	}

	if (!(adapter->flags & IXGBE_FLAG_MSIX_ENABLED)) {
		/*
		 * for legacy and MSI interrupts don't set any bits
		 * that are enabled for EIAM, because this operation
		 * would set *both* EIMS and EICS for any bit in EIAM
		 */
		IXGBE_WRITE_REG(hw, IXGBE_EICS,
			(IXGBE_EICS_TCP_TIMER | IXGBE_EICS_OTHER));
	} else {
		/* get one bit for every active tx/rx interrupt vector */
		for (i = 0; i < adapter->num_q_vectors; i++) {
			struct ixgbe_q_vector *qv = adapter->q_vector[i];
			if (qv->rx.ring || qv->tx.ring)
				eics |= ((u64)1 << i);
		}
	}

	/* Cause software interrupt to ensure rings are cleaned */
	ixgbe_irq_rearm_queues(adapter, eics);

}

/**
 * ixgbe_watchdog_update_link - update the link status
 * @adapter: pointer to the device adapter structure
 * @link_speed: pointer to a u32 to store the link_speed
 **/
static void ixgbe_watchdog_update_link(struct ixgbe_adapter *adapter)
{
	struct ixgbe_hw *hw = &adapter->hw;
	u32 link_speed = adapter->link_speed;
	bool link_up = adapter->link_up;
	bool pfc_en = adapter->dcb_cfg.pfc_mode_enable;

	if (!(adapter->flags & IXGBE_FLAG_NEED_LINK_UPDATE))
		return;

	if (hw->mac.ops.check_link) {
		hw->mac.ops.check_link(hw, &link_speed, &link_up, false);
	} else {
		/* always assume link is up, if no check link function */
		link_speed = IXGBE_LINK_SPEED_10GB_FULL;
		link_up = true;
	}

	if (adapter->ixgbe_ieee_pfc)
		pfc_en |= !!(adapter->ixgbe_ieee_pfc->pfc_en);

	if (link_up && !((adapter->flags & IXGBE_FLAG_DCB_ENABLED) && pfc_en)) {
		hw->mac.ops.fc_enable(hw);
		ixgbe_set_rx_drop_en(adapter);
	}

	if (link_up ||
	    time_after(jiffies, (adapter->link_check_timeout +
				 IXGBE_TRY_LINK_TIMEOUT))) {
		adapter->flags &= ~IXGBE_FLAG_NEED_LINK_UPDATE;
		IXGBE_WRITE_REG(hw, IXGBE_EIMS, IXGBE_EIMC_LSC);
		IXGBE_WRITE_FLUSH(hw);
	}

	adapter->link_up = link_up;
	adapter->link_speed = link_speed;
}

/**
 * ixgbe_watchdog_link_is_up - update netif_carrier status and
 *                             print link up message
 * @adapter: pointer to the device adapter structure
 **/
static void ixgbe_watchdog_link_is_up(struct ixgbe_adapter *adapter)
{
	struct net_device *netdev = adapter->netdev;
	struct ixgbe_hw *hw = &adapter->hw;
	u32 link_speed = adapter->link_speed;
	bool flow_rx, flow_tx;

	/* only continue if link was previously down */
	if (netif_carrier_ok(netdev))
		return;

	adapter->flags2 &= ~IXGBE_FLAG2_SEARCH_FOR_SFP;

	switch (hw->mac.type) {
	case ixgbe_mac_82598EB: {
		u32 frctl = IXGBE_READ_REG(hw, IXGBE_FCTRL);
		u32 rmcs = IXGBE_READ_REG(hw, IXGBE_RMCS);
		flow_rx = !!(frctl & IXGBE_FCTRL_RFCE);
		flow_tx = !!(rmcs & IXGBE_RMCS_TFCE_802_3X);
	}
		break;
	case ixgbe_mac_X540:
	case ixgbe_mac_82599EB: {
		u32 mflcn = IXGBE_READ_REG(hw, IXGBE_MFLCN);
		u32 fccfg = IXGBE_READ_REG(hw, IXGBE_FCCFG);
		flow_rx = !!(mflcn & IXGBE_MFLCN_RFCE);
		flow_tx = !!(fccfg & IXGBE_FCCFG_TFCE_802_3X);
	}
		break;
	default:
		flow_tx = false;
		flow_rx = false;
		break;
	}

#ifdef CONFIG_IXGBE_PTP
	ixgbe_ptp_start_cyclecounter(adapter);
#endif

	e_info(drv, "NIC Link is Up %s, Flow Control: %s\n",
	       (link_speed == IXGBE_LINK_SPEED_10GB_FULL ?
	       "10 Gbps" :
	       (link_speed == IXGBE_LINK_SPEED_1GB_FULL ?
	       "1 Gbps" :
	       (link_speed == IXGBE_LINK_SPEED_100_FULL ?
	       "100 Mbps" :
	       "unknown speed"))),
	       ((flow_rx && flow_tx) ? "RX/TX" :
	       (flow_rx ? "RX" :
	       (flow_tx ? "TX" : "None"))));

	netif_carrier_on(netdev);
	ixgbe_check_vf_rate_limit(adapter);

	/* ping all the active vfs to let them know link has changed */
	ixgbe_ping_all_vfs(adapter);
}

/**
 * ixgbe_watchdog_link_is_down - update netif_carrier status and
 *                               print link down message
 * @adapter: pointer to the adapter structure
 **/
static void ixgbe_watchdog_link_is_down(struct ixgbe_adapter *adapter)
{
	struct net_device *netdev = adapter->netdev;
	struct ixgbe_hw *hw = &adapter->hw;

	adapter->link_up = false;
	adapter->link_speed = 0;

	/* only continue if link was up previously */
	if (!netif_carrier_ok(netdev))
		return;

	/* poll for SFP+ cable when link is down */
	if (ixgbe_is_sfp(hw) && hw->mac.type == ixgbe_mac_82598EB)
		adapter->flags2 |= IXGBE_FLAG2_SEARCH_FOR_SFP;

#ifdef CONFIG_IXGBE_PTP
	ixgbe_ptp_start_cyclecounter(adapter);
#endif

	e_info(drv, "NIC Link is Down\n");
	netif_carrier_off(netdev);

	/* ping all the active vfs to let them know link has changed */
	ixgbe_ping_all_vfs(adapter);
}

/**
 * ixgbe_watchdog_flush_tx - flush queues on link down
 * @adapter: pointer to the device adapter structure
 **/
static void ixgbe_watchdog_flush_tx(struct ixgbe_adapter *adapter)
{
	int i;
	int some_tx_pending = 0;

	if (!netif_carrier_ok(adapter->netdev)) {
		for (i = 0; i < adapter->num_tx_queues; i++) {
			struct ixgbe_ring *tx_ring = adapter->tx_ring[i];
			if (tx_ring->next_to_use != tx_ring->next_to_clean) {
				some_tx_pending = 1;
				break;
			}
		}

		if (some_tx_pending) {
			/* We've lost link, so the controller stops DMA,
			 * but we've got queued Tx work that's never going
			 * to get done, so reset controller to flush Tx.
			 * (Do the reset outside of interrupt context).
			 */
			adapter->flags2 |= IXGBE_FLAG2_RESET_REQUESTED;
		}
	}
}

static void ixgbe_spoof_check(struct ixgbe_adapter *adapter)
{
	u32 ssvpc;

	/* Do not perform spoof check for 82598 */
	if (adapter->hw.mac.type == ixgbe_mac_82598EB)
		return;

	ssvpc = IXGBE_READ_REG(&adapter->hw, IXGBE_SSVPC);

	/*
	 * ssvpc register is cleared on read, if zero then no
	 * spoofed packets in the last interval.
	 */
	if (!ssvpc)
		return;

	e_warn(drv, "%d Spoofed packets detected\n", ssvpc);
}

/**
 * ixgbe_watchdog_subtask - check and bring link up
 * @adapter: pointer to the device adapter structure
 **/
static void ixgbe_watchdog_subtask(struct ixgbe_adapter *adapter)
{
	/* if interface is down do nothing */
	if (test_bit(__IXGBE_DOWN, &adapter->state) ||
	    test_bit(__IXGBE_RESETTING, &adapter->state))
		return;

	ixgbe_watchdog_update_link(adapter);

	if (adapter->link_up)
		ixgbe_watchdog_link_is_up(adapter);
	else
		ixgbe_watchdog_link_is_down(adapter);

	ixgbe_spoof_check(adapter);
	ixgbe_update_stats(adapter);

	ixgbe_watchdog_flush_tx(adapter);
}

/**
 * ixgbe_sfp_detection_subtask - poll for SFP+ cable
 * @adapter: the ixgbe adapter structure
 **/
static void ixgbe_sfp_detection_subtask(struct ixgbe_adapter *adapter)
{
	struct ixgbe_hw *hw = &adapter->hw;
	s32 err;

	/* not searching for SFP so there is nothing to do here */
	if (!(adapter->flags2 & IXGBE_FLAG2_SEARCH_FOR_SFP) &&
	    !(adapter->flags2 & IXGBE_FLAG2_SFP_NEEDS_RESET))
		return;

	/* someone else is in init, wait until next service event */
	if (test_and_set_bit(__IXGBE_IN_SFP_INIT, &adapter->state))
		return;

	err = hw->phy.ops.identify_sfp(hw);
	if (err == IXGBE_ERR_SFP_NOT_SUPPORTED)
		goto sfp_out;

	if (err == IXGBE_ERR_SFP_NOT_PRESENT) {
		/* If no cable is present, then we need to reset
		 * the next time we find a good cable. */
		adapter->flags2 |= IXGBE_FLAG2_SFP_NEEDS_RESET;
	}

	/* exit on error */
	if (err)
		goto sfp_out;

	/* exit if reset not needed */
	if (!(adapter->flags2 & IXGBE_FLAG2_SFP_NEEDS_RESET))
		goto sfp_out;

	adapter->flags2 &= ~IXGBE_FLAG2_SFP_NEEDS_RESET;

	/*
	 * A module may be identified correctly, but the EEPROM may not have
	 * support for that module.  setup_sfp() will fail in that case, so
	 * we should not allow that module to load.
	 */
	if (hw->mac.type == ixgbe_mac_82598EB)
		err = hw->phy.ops.reset(hw);
	else
		err = hw->mac.ops.setup_sfp(hw);

	if (err == IXGBE_ERR_SFP_NOT_SUPPORTED)
		goto sfp_out;

	adapter->flags |= IXGBE_FLAG_NEED_LINK_CONFIG;
	e_info(probe, "detected SFP+: %d\n", hw->phy.sfp_type);

sfp_out:
	clear_bit(__IXGBE_IN_SFP_INIT, &adapter->state);

	if ((err == IXGBE_ERR_SFP_NOT_SUPPORTED) &&
	    (adapter->netdev->reg_state == NETREG_REGISTERED)) {
		e_dev_err("failed to initialize because an unsupported "
			  "SFP+ module type was detected.\n");
		e_dev_err("Reload the driver after installing a "
			  "supported module.\n");
		unregister_netdev(adapter->netdev);
	}
}

/**
 * ixgbe_sfp_link_config_subtask - set up link SFP after module install
 * @adapter: the ixgbe adapter structure
 **/
static void ixgbe_sfp_link_config_subtask(struct ixgbe_adapter *adapter)
{
	struct ixgbe_hw *hw = &adapter->hw;
	u32 autoneg;
	bool negotiation;

	if (!(adapter->flags & IXGBE_FLAG_NEED_LINK_CONFIG))
		return;

	/* someone else is in init, wait until next service event */
	if (test_and_set_bit(__IXGBE_IN_SFP_INIT, &adapter->state))
		return;

	adapter->flags &= ~IXGBE_FLAG_NEED_LINK_CONFIG;

	autoneg = hw->phy.autoneg_advertised;
	if ((!autoneg) && (hw->mac.ops.get_link_capabilities))
		hw->mac.ops.get_link_capabilities(hw, &autoneg, &negotiation);
	if (hw->mac.ops.setup_link)
		hw->mac.ops.setup_link(hw, autoneg, negotiation, true);

	adapter->flags |= IXGBE_FLAG_NEED_LINK_UPDATE;
	adapter->link_check_timeout = jiffies;
	clear_bit(__IXGBE_IN_SFP_INIT, &adapter->state);
}

#ifdef CONFIG_PCI_IOV
static void ixgbe_check_for_bad_vf(struct ixgbe_adapter *adapter)
{
	int vf;
	struct ixgbe_hw *hw = &adapter->hw;
	struct net_device *netdev = adapter->netdev;
	u32 gpc;
	u32 ciaa, ciad;

	gpc = IXGBE_READ_REG(hw, IXGBE_TXDGPC);
	if (gpc) /* If incrementing then no need for the check below */
		return;
	/*
	 * Check to see if a bad DMA write target from an errant or
	 * malicious VF has caused a PCIe error.  If so then we can
	 * issue a VFLR to the offending VF(s) and then resume without
	 * requesting a full slot reset.
	 */

	for (vf = 0; vf < adapter->num_vfs; vf++) {
		ciaa = (vf << 16) | 0x80000000;
		/* 32 bit read so align, we really want status at offset 6 */
		ciaa |= PCI_COMMAND;
		IXGBE_WRITE_REG(hw, IXGBE_CIAA_82599, ciaa);
		ciad = IXGBE_READ_REG(hw, IXGBE_CIAD_82599);
		ciaa &= 0x7FFFFFFF;
		/* disable debug mode asap after reading data */
		IXGBE_WRITE_REG(hw, IXGBE_CIAA_82599, ciaa);
		/* Get the upper 16 bits which will be the PCI status reg */
		ciad >>= 16;
		if (ciad & PCI_STATUS_REC_MASTER_ABORT) {
			netdev_err(netdev, "VF %d Hung DMA\n", vf);
			/* Issue VFLR */
			ciaa = (vf << 16) | 0x80000000;
			ciaa |= 0xA8;
			IXGBE_WRITE_REG(hw, IXGBE_CIAA_82599, ciaa);
			ciad = 0x00008000;  /* VFLR */
			IXGBE_WRITE_REG(hw, IXGBE_CIAD_82599, ciad);
			ciaa &= 0x7FFFFFFF;
			IXGBE_WRITE_REG(hw, IXGBE_CIAA_82599, ciaa);
		}
	}
}

#endif
/**
 * ixgbe_service_timer - Timer Call-back
 * @data: pointer to adapter cast into an unsigned long
 **/
static void ixgbe_service_timer(unsigned long data)
{
	struct ixgbe_adapter *adapter = (struct ixgbe_adapter *)data;
	unsigned long next_event_offset;
	bool ready = true;

	/* poll faster when waiting for link */
	if (adapter->flags & IXGBE_FLAG_NEED_LINK_UPDATE)
		next_event_offset = HZ / 10;
	else
		next_event_offset = HZ * 2;

#ifdef CONFIG_PCI_IOV
	/*
	 * don't bother with SR-IOV VF DMA hang check if there are
	 * no VFs or the link is down
	 */
	if (!adapter->num_vfs ||
	    (adapter->flags & IXGBE_FLAG_NEED_LINK_UPDATE))
		goto normal_timer_service;

	/* If we have VFs allocated then we must check for DMA hangs */
	ixgbe_check_for_bad_vf(adapter);
	next_event_offset = HZ / 50;
	adapter->timer_event_accumulator++;

	if (adapter->timer_event_accumulator >= 100)
		adapter->timer_event_accumulator = 0;
	else
		ready = false;

normal_timer_service:
#endif
	/* Reset the timer */
	mod_timer(&adapter->service_timer, next_event_offset + jiffies);

	if (ready)
		ixgbe_service_event_schedule(adapter);
}

static void ixgbe_reset_subtask(struct ixgbe_adapter *adapter)
{
	if (!(adapter->flags2 & IXGBE_FLAG2_RESET_REQUESTED))
		return;

	adapter->flags2 &= ~IXGBE_FLAG2_RESET_REQUESTED;

	/* If we're already down or resetting, just bail */
	if (test_bit(__IXGBE_DOWN, &adapter->state) ||
	    test_bit(__IXGBE_RESETTING, &adapter->state))
		return;

	ixgbe_dump(adapter);
	netdev_err(adapter->netdev, "Reset adapter\n");
	adapter->tx_timeout_count++;

	ixgbe_reinit_locked(adapter);
}

/**
 * ixgbe_service_task - manages and runs subtasks
 * @work: pointer to work_struct containing our data
 **/
static void ixgbe_service_task(struct work_struct *work)
{
	struct ixgbe_adapter *adapter = container_of(work,
						     struct ixgbe_adapter,
						     service_task);

	ixgbe_reset_subtask(adapter);
	ixgbe_sfp_detection_subtask(adapter);
	ixgbe_sfp_link_config_subtask(adapter);
	ixgbe_check_overtemp_subtask(adapter);
	ixgbe_watchdog_subtask(adapter);
	ixgbe_fdir_reinit_subtask(adapter);
	ixgbe_check_hang_subtask(adapter);
#ifdef CONFIG_IXGBE_PTP
	ixgbe_ptp_overflow_check(adapter);
#endif

	ixgbe_service_event_complete(adapter);
}

static int ixgbe_tso(struct ixgbe_ring *tx_ring,
		     struct ixgbe_tx_buffer *first,
		     u8 *hdr_len)
{
	struct sk_buff *skb = first->skb;
	u32 vlan_macip_lens, type_tucmd;
	u32 mss_l4len_idx, l4len;

	if (!skb_is_gso(skb))
		return 0;

	if (skb_header_cloned(skb)) {
		int err = pskb_expand_head(skb, 0, 0, GFP_ATOMIC);
		if (err)
			return err;
	}

	/* ADV DTYP TUCMD MKRLOC/ISCSIHEDLEN */
	type_tucmd = IXGBE_ADVTXD_TUCMD_L4T_TCP;

	if (first->protocol == __constant_htons(ETH_P_IP)) {
		struct iphdr *iph = ip_hdr(skb);
		iph->tot_len = 0;
		iph->check = 0;
		tcp_hdr(skb)->check = ~csum_tcpudp_magic(iph->saddr,
							 iph->daddr, 0,
							 IPPROTO_TCP,
							 0);
		type_tucmd |= IXGBE_ADVTXD_TUCMD_IPV4;
		first->tx_flags |= IXGBE_TX_FLAGS_TSO |
				   IXGBE_TX_FLAGS_CSUM |
				   IXGBE_TX_FLAGS_IPV4;
	} else if (skb_is_gso_v6(skb)) {
		ipv6_hdr(skb)->payload_len = 0;
		tcp_hdr(skb)->check =
		    ~csum_ipv6_magic(&ipv6_hdr(skb)->saddr,
				     &ipv6_hdr(skb)->daddr,
				     0, IPPROTO_TCP, 0);
		first->tx_flags |= IXGBE_TX_FLAGS_TSO |
				   IXGBE_TX_FLAGS_CSUM;
	}

	/* compute header lengths */
	l4len = tcp_hdrlen(skb);
	*hdr_len = skb_transport_offset(skb) + l4len;

	/* update gso size and bytecount with header size */
	first->gso_segs = skb_shinfo(skb)->gso_segs;
	first->bytecount += (first->gso_segs - 1) * *hdr_len;

	/* mss_l4len_id: use 1 as index for TSO */
	mss_l4len_idx = l4len << IXGBE_ADVTXD_L4LEN_SHIFT;
	mss_l4len_idx |= skb_shinfo(skb)->gso_size << IXGBE_ADVTXD_MSS_SHIFT;
	mss_l4len_idx |= 1 << IXGBE_ADVTXD_IDX_SHIFT;

	/* vlan_macip_lens: HEADLEN, MACLEN, VLAN tag */
	vlan_macip_lens = skb_network_header_len(skb);
	vlan_macip_lens |= skb_network_offset(skb) << IXGBE_ADVTXD_MACLEN_SHIFT;
	vlan_macip_lens |= first->tx_flags & IXGBE_TX_FLAGS_VLAN_MASK;

	ixgbe_tx_ctxtdesc(tx_ring, vlan_macip_lens, 0, type_tucmd,
			  mss_l4len_idx);

	return 1;
}

static void ixgbe_tx_csum(struct ixgbe_ring *tx_ring,
			  struct ixgbe_tx_buffer *first)
{
	struct sk_buff *skb = first->skb;
	u32 vlan_macip_lens = 0;
	u32 mss_l4len_idx = 0;
	u32 type_tucmd = 0;

	if (skb->ip_summed != CHECKSUM_PARTIAL) {
		if (!(first->tx_flags & IXGBE_TX_FLAGS_HW_VLAN) &&
		    !(first->tx_flags & IXGBE_TX_FLAGS_TXSW))
			return;
	} else {
		u8 l4_hdr = 0;
		switch (first->protocol) {
		case __constant_htons(ETH_P_IP):
			vlan_macip_lens |= skb_network_header_len(skb);
			type_tucmd |= IXGBE_ADVTXD_TUCMD_IPV4;
			l4_hdr = ip_hdr(skb)->protocol;
			break;
		case __constant_htons(ETH_P_IPV6):
			vlan_macip_lens |= skb_network_header_len(skb);
			l4_hdr = ipv6_hdr(skb)->nexthdr;
			break;
		default:
			if (unlikely(net_ratelimit())) {
				dev_warn(tx_ring->dev,
				 "partial checksum but proto=%x!\n",
				 first->protocol);
			}
			break;
		}

		switch (l4_hdr) {
		case IPPROTO_TCP:
			type_tucmd |= IXGBE_ADVTXD_TUCMD_L4T_TCP;
			mss_l4len_idx = tcp_hdrlen(skb) <<
					IXGBE_ADVTXD_L4LEN_SHIFT;
			break;
		case IPPROTO_SCTP:
			type_tucmd |= IXGBE_ADVTXD_TUCMD_L4T_SCTP;
			mss_l4len_idx = sizeof(struct sctphdr) <<
					IXGBE_ADVTXD_L4LEN_SHIFT;
			break;
		case IPPROTO_UDP:
			mss_l4len_idx = sizeof(struct udphdr) <<
					IXGBE_ADVTXD_L4LEN_SHIFT;
			break;
		default:
			if (unlikely(net_ratelimit())) {
				dev_warn(tx_ring->dev,
				 "partial checksum but l4 proto=%x!\n",
				 l4_hdr);
			}
			break;
		}

		/* update TX checksum flag */
		first->tx_flags |= IXGBE_TX_FLAGS_CSUM;
	}

	/* vlan_macip_lens: MACLEN, VLAN tag */
	vlan_macip_lens |= skb_network_offset(skb) << IXGBE_ADVTXD_MACLEN_SHIFT;
	vlan_macip_lens |= first->tx_flags & IXGBE_TX_FLAGS_VLAN_MASK;

	ixgbe_tx_ctxtdesc(tx_ring, vlan_macip_lens, 0,
			  type_tucmd, mss_l4len_idx);
}

static __le32 ixgbe_tx_cmd_type(u32 tx_flags)
{
	/* set type for advanced descriptor with frame checksum insertion */
	__le32 cmd_type = cpu_to_le32(IXGBE_ADVTXD_DTYP_DATA |
				      IXGBE_ADVTXD_DCMD_IFCS |
				      IXGBE_ADVTXD_DCMD_DEXT);

	/* set HW vlan bit if vlan is present */
	if (tx_flags & IXGBE_TX_FLAGS_HW_VLAN)
		cmd_type |= cpu_to_le32(IXGBE_ADVTXD_DCMD_VLE);

#ifdef CONFIG_IXGBE_PTP
	if (tx_flags & IXGBE_TX_FLAGS_TSTAMP)
		cmd_type |= cpu_to_le32(IXGBE_ADVTXD_MAC_TSTAMP);
#endif

	/* set segmentation enable bits for TSO/FSO */
#ifdef IXGBE_FCOE
	if (tx_flags & (IXGBE_TX_FLAGS_TSO | IXGBE_TX_FLAGS_FSO))
#else
	if (tx_flags & IXGBE_TX_FLAGS_TSO)
#endif
		cmd_type |= cpu_to_le32(IXGBE_ADVTXD_DCMD_TSE);

	return cmd_type;
}

static void ixgbe_tx_olinfo_status(union ixgbe_adv_tx_desc *tx_desc,
				   u32 tx_flags, unsigned int paylen)
{
	__le32 olinfo_status = cpu_to_le32(paylen << IXGBE_ADVTXD_PAYLEN_SHIFT);

	/* enable L4 checksum for TSO and TX checksum offload */
	if (tx_flags & IXGBE_TX_FLAGS_CSUM)
		olinfo_status |= cpu_to_le32(IXGBE_ADVTXD_POPTS_TXSM);

	/* enble IPv4 checksum for TSO */
	if (tx_flags & IXGBE_TX_FLAGS_IPV4)
		olinfo_status |= cpu_to_le32(IXGBE_ADVTXD_POPTS_IXSM);

	/* use index 1 context for TSO/FSO/FCOE */
#ifdef IXGBE_FCOE
	if (tx_flags & (IXGBE_TX_FLAGS_TSO | IXGBE_TX_FLAGS_FCOE))
#else
	if (tx_flags & IXGBE_TX_FLAGS_TSO)
#endif
		olinfo_status |= cpu_to_le32(1 << IXGBE_ADVTXD_IDX_SHIFT);

	/*
	 * Check Context must be set if Tx switch is enabled, which it
	 * always is for case where virtual functions are running
	 */
#ifdef IXGBE_FCOE
	if (tx_flags & (IXGBE_TX_FLAGS_TXSW | IXGBE_TX_FLAGS_FCOE))
#else
	if (tx_flags & IXGBE_TX_FLAGS_TXSW)
#endif
		olinfo_status |= cpu_to_le32(IXGBE_ADVTXD_CC);

	tx_desc->read.olinfo_status = olinfo_status;
}

#define IXGBE_TXD_CMD (IXGBE_TXD_CMD_EOP | \
		       IXGBE_TXD_CMD_RS)

static void ixgbe_tx_map(struct ixgbe_ring *tx_ring,
			 struct ixgbe_tx_buffer *first,
			 const u8 hdr_len)
{
	dma_addr_t dma;
	struct sk_buff *skb = first->skb;
	struct ixgbe_tx_buffer *tx_buffer;
	union ixgbe_adv_tx_desc *tx_desc;
	struct skb_frag_struct *frag = &skb_shinfo(skb)->frags[0];
	unsigned int data_len = skb->data_len;
	unsigned int size = skb_headlen(skb);
	unsigned int paylen = skb->len - hdr_len;
	u32 tx_flags = first->tx_flags;
	__le32 cmd_type;
	u16 i = tx_ring->next_to_use;

	tx_desc = IXGBE_TX_DESC(tx_ring, i);

	ixgbe_tx_olinfo_status(tx_desc, tx_flags, paylen);
	cmd_type = ixgbe_tx_cmd_type(tx_flags);

#ifdef IXGBE_FCOE
	if (tx_flags & IXGBE_TX_FLAGS_FCOE) {
		if (data_len < sizeof(struct fcoe_crc_eof)) {
			size -= sizeof(struct fcoe_crc_eof) - data_len;
			data_len = 0;
		} else {
			data_len -= sizeof(struct fcoe_crc_eof);
		}
	}

#endif
	dma = dma_map_single(tx_ring->dev, skb->data, size, DMA_TO_DEVICE);
	if (dma_mapping_error(tx_ring->dev, dma))
		goto dma_error;

	/* record length, and DMA address */
	dma_unmap_len_set(first, len, size);
	dma_unmap_addr_set(first, dma, dma);

	tx_desc->read.buffer_addr = cpu_to_le64(dma);

	for (;;) {
		while (unlikely(size > IXGBE_MAX_DATA_PER_TXD)) {
			tx_desc->read.cmd_type_len =
				cmd_type | cpu_to_le32(IXGBE_MAX_DATA_PER_TXD);

			i++;
			tx_desc++;
			if (i == tx_ring->count) {
				tx_desc = IXGBE_TX_DESC(tx_ring, 0);
				i = 0;
			}

			dma += IXGBE_MAX_DATA_PER_TXD;
			size -= IXGBE_MAX_DATA_PER_TXD;

			tx_desc->read.buffer_addr = cpu_to_le64(dma);
			tx_desc->read.olinfo_status = 0;
		}

		if (likely(!data_len))
			break;

		if (unlikely(skb->no_fcs))
			cmd_type &= ~(cpu_to_le32(IXGBE_ADVTXD_DCMD_IFCS));
		tx_desc->read.cmd_type_len = cmd_type | cpu_to_le32(size);

		i++;
		tx_desc++;
		if (i == tx_ring->count) {
			tx_desc = IXGBE_TX_DESC(tx_ring, 0);
			i = 0;
		}

#ifdef IXGBE_FCOE
		size = min_t(unsigned int, data_len, skb_frag_size(frag));
#else
		size = skb_frag_size(frag);
#endif
		data_len -= size;

		dma = skb_frag_dma_map(tx_ring->dev, frag, 0, size,
				       DMA_TO_DEVICE);
		if (dma_mapping_error(tx_ring->dev, dma))
			goto dma_error;

		tx_buffer = &tx_ring->tx_buffer_info[i];
		dma_unmap_len_set(tx_buffer, len, size);
		dma_unmap_addr_set(tx_buffer, dma, dma);

		tx_desc->read.buffer_addr = cpu_to_le64(dma);
		tx_desc->read.olinfo_status = 0;

		frag++;
	}

	/* write last descriptor with RS and EOP bits */
	cmd_type |= cpu_to_le32(size) | cpu_to_le32(IXGBE_TXD_CMD);
	tx_desc->read.cmd_type_len = cmd_type;

	netdev_tx_sent_queue(txring_txq(tx_ring), first->bytecount);

	/* set the timestamp */
	first->time_stamp = jiffies;

	/*
	 * Force memory writes to complete before letting h/w know there
	 * are new descriptors to fetch.  (Only applicable for weak-ordered
	 * memory model archs, such as IA-64).
	 *
	 * We also need this memory barrier to make certain all of the
	 * status bits have been updated before next_to_watch is written.
	 */
	wmb();

	/* set next_to_watch value indicating a packet is present */
	first->next_to_watch = tx_desc;

	i++;
	if (i == tx_ring->count)
		i = 0;

	tx_ring->next_to_use = i;

	/* notify HW of packet */
	writel(i, tx_ring->tail);

	return;
dma_error:
	dev_err(tx_ring->dev, "TX DMA map failed\n");

	/* clear dma mappings for failed tx_buffer_info map */
	for (;;) {
		tx_buffer = &tx_ring->tx_buffer_info[i];
		ixgbe_unmap_and_free_tx_resource(tx_ring, tx_buffer);
		if (tx_buffer == first)
			break;
		if (i == 0)
			i = tx_ring->count;
		i--;
	}

	tx_ring->next_to_use = i;
}

static void ixgbe_atr(struct ixgbe_ring *ring,
		      struct ixgbe_tx_buffer *first)
{
	struct ixgbe_q_vector *q_vector = ring->q_vector;
	union ixgbe_atr_hash_dword input = { .dword = 0 };
	union ixgbe_atr_hash_dword common = { .dword = 0 };
	union {
		unsigned char *network;
		struct iphdr *ipv4;
		struct ipv6hdr *ipv6;
	} hdr;
	struct tcphdr *th;
	__be16 vlan_id;

	/* if ring doesn't have a interrupt vector, cannot perform ATR */
	if (!q_vector)
		return;

	/* do nothing if sampling is disabled */
	if (!ring->atr_sample_rate)
		return;

	ring->atr_count++;

	/* snag network header to get L4 type and address */
	hdr.network = skb_network_header(first->skb);

	/* Currently only IPv4/IPv6 with TCP is supported */
	if ((first->protocol != __constant_htons(ETH_P_IPV6) ||
	     hdr.ipv6->nexthdr != IPPROTO_TCP) &&
	    (first->protocol != __constant_htons(ETH_P_IP) ||
	     hdr.ipv4->protocol != IPPROTO_TCP))
		return;

	th = tcp_hdr(first->skb);

	/* skip this packet since it is invalid or the socket is closing */
	if (!th || th->fin)
		return;

	/* sample on all syn packets or once every atr sample count */
	if (!th->syn && (ring->atr_count < ring->atr_sample_rate))
		return;

	/* reset sample count */
	ring->atr_count = 0;

	vlan_id = htons(first->tx_flags >> IXGBE_TX_FLAGS_VLAN_SHIFT);

	/*
	 * src and dst are inverted, think how the receiver sees them
	 *
	 * The input is broken into two sections, a non-compressed section
	 * containing vm_pool, vlan_id, and flow_type.  The rest of the data
	 * is XORed together and stored in the compressed dword.
	 */
	input.formatted.vlan_id = vlan_id;

	/*
	 * since src port and flex bytes occupy the same word XOR them together
	 * and write the value to source port portion of compressed dword
	 */
	if (first->tx_flags & (IXGBE_TX_FLAGS_SW_VLAN | IXGBE_TX_FLAGS_HW_VLAN))
		common.port.src ^= th->dest ^ __constant_htons(ETH_P_8021Q);
	else
		common.port.src ^= th->dest ^ first->protocol;
	common.port.dst ^= th->source;

	if (first->protocol == __constant_htons(ETH_P_IP)) {
		input.formatted.flow_type = IXGBE_ATR_FLOW_TYPE_TCPV4;
		common.ip ^= hdr.ipv4->saddr ^ hdr.ipv4->daddr;
	} else {
		input.formatted.flow_type = IXGBE_ATR_FLOW_TYPE_TCPV6;
		common.ip ^= hdr.ipv6->saddr.s6_addr32[0] ^
			     hdr.ipv6->saddr.s6_addr32[1] ^
			     hdr.ipv6->saddr.s6_addr32[2] ^
			     hdr.ipv6->saddr.s6_addr32[3] ^
			     hdr.ipv6->daddr.s6_addr32[0] ^
			     hdr.ipv6->daddr.s6_addr32[1] ^
			     hdr.ipv6->daddr.s6_addr32[2] ^
			     hdr.ipv6->daddr.s6_addr32[3];
	}

	/* This assumes the Rx queue and Tx queue are bound to the same CPU */
	ixgbe_fdir_add_signature_filter_82599(&q_vector->adapter->hw,
					      input, common, ring->queue_index);
}

static int __ixgbe_maybe_stop_tx(struct ixgbe_ring *tx_ring, u16 size)
{
	netif_stop_subqueue(tx_ring->netdev, tx_ring->queue_index);
	/* Herbert's original patch had:
	 *  smp_mb__after_netif_stop_queue();
	 * but since that doesn't exist yet, just open code it. */
	smp_mb();

	/* We need to check again in a case another CPU has just
	 * made room available. */
	if (likely(ixgbe_desc_unused(tx_ring) < size))
		return -EBUSY;

	/* A reprieve! - use start_queue because it doesn't call schedule */
	netif_start_subqueue(tx_ring->netdev, tx_ring->queue_index);
	++tx_ring->tx_stats.restart_queue;
	return 0;
}

static inline int ixgbe_maybe_stop_tx(struct ixgbe_ring *tx_ring, u16 size)
{
	if (likely(ixgbe_desc_unused(tx_ring) >= size))
		return 0;
	return __ixgbe_maybe_stop_tx(tx_ring, size);
}

static u16 ixgbe_select_queue(struct net_device *dev, struct sk_buff *skb)
{
	struct ixgbe_adapter *adapter = netdev_priv(dev);
	int txq = skb_rx_queue_recorded(skb) ? skb_get_rx_queue(skb) :
					       smp_processor_id();
#ifdef IXGBE_FCOE
	__be16 protocol = vlan_get_protocol(skb);

	if (((protocol == htons(ETH_P_FCOE)) ||
	    (protocol == htons(ETH_P_FIP))) &&
	    (adapter->flags & IXGBE_FLAG_FCOE_ENABLED)) {
		struct ixgbe_ring_feature *f;

		f = &adapter->ring_feature[RING_F_FCOE];

		while (txq >= f->indices)
			txq -= f->indices;
		txq += adapter->ring_feature[RING_F_FCOE].offset;

		return txq;
	}
#endif

	if (adapter->flags & IXGBE_FLAG_FDIR_HASH_CAPABLE) {
		while (unlikely(txq >= dev->real_num_tx_queues))
			txq -= dev->real_num_tx_queues;
		return txq;
	}

	return skb_tx_hash(dev, skb);
}

netdev_tx_t ixgbe_xmit_frame_ring(struct sk_buff *skb,
			  struct ixgbe_adapter *adapter,
			  struct ixgbe_ring *tx_ring)
{
	struct ixgbe_tx_buffer *first;
	int tso;
	u32 tx_flags = 0;
#if PAGE_SIZE > IXGBE_MAX_DATA_PER_TXD
	unsigned short f;
#endif
	u16 count = TXD_USE_COUNT(skb_headlen(skb));
	__be16 protocol = skb->protocol;
	u8 hdr_len = 0;

	/*
	 * need: 1 descriptor per page * PAGE_SIZE/IXGBE_MAX_DATA_PER_TXD,
	 *       + 1 desc for skb_headlen/IXGBE_MAX_DATA_PER_TXD,
	 *       + 2 desc gap to keep tail from touching head,
	 *       + 1 desc for context descriptor,
	 * otherwise try next time
	 */
#if PAGE_SIZE > IXGBE_MAX_DATA_PER_TXD
	for (f = 0; f < skb_shinfo(skb)->nr_frags; f++)
		count += TXD_USE_COUNT(skb_shinfo(skb)->frags[f].size);
#else
	count += skb_shinfo(skb)->nr_frags;
#endif
	if (ixgbe_maybe_stop_tx(tx_ring, count + 3)) {
		tx_ring->tx_stats.tx_busy++;
		return NETDEV_TX_BUSY;
	}

	/* record the location of the first descriptor for this packet */
	first = &tx_ring->tx_buffer_info[tx_ring->next_to_use];
	first->skb = skb;
	first->bytecount = skb->len;
	first->gso_segs = 1;

	/* if we have a HW VLAN tag being added default to the HW one */
	if (vlan_tx_tag_present(skb)) {
		tx_flags |= vlan_tx_tag_get(skb) << IXGBE_TX_FLAGS_VLAN_SHIFT;
		tx_flags |= IXGBE_TX_FLAGS_HW_VLAN;
	/* else if it is a SW VLAN check the next protocol and store the tag */
	} else if (protocol == __constant_htons(ETH_P_8021Q)) {
		struct vlan_hdr *vhdr, _vhdr;
		vhdr = skb_header_pointer(skb, ETH_HLEN, sizeof(_vhdr), &_vhdr);
		if (!vhdr)
			goto out_drop;

		protocol = vhdr->h_vlan_encapsulated_proto;
		tx_flags |= ntohs(vhdr->h_vlan_TCI) <<
				  IXGBE_TX_FLAGS_VLAN_SHIFT;
		tx_flags |= IXGBE_TX_FLAGS_SW_VLAN;
	}

	skb_tx_timestamp(skb);

#ifdef CONFIG_IXGBE_PTP
	if (unlikely(skb_shinfo(skb)->tx_flags & SKBTX_HW_TSTAMP)) {
		skb_shinfo(skb)->tx_flags |= SKBTX_IN_PROGRESS;
		tx_flags |= IXGBE_TX_FLAGS_TSTAMP;
	}
#endif

#ifdef CONFIG_PCI_IOV
	/*
	 * Use the l2switch_enable flag - would be false if the DMA
	 * Tx switch had been disabled.
	 */
	if (adapter->flags & IXGBE_FLAG_SRIOV_ENABLED)
		tx_flags |= IXGBE_TX_FLAGS_TXSW;

#endif
	/* DCB maps skb priorities 0-7 onto 3 bit PCP of VLAN tag. */
	if ((adapter->flags & IXGBE_FLAG_DCB_ENABLED) &&
	    ((tx_flags & (IXGBE_TX_FLAGS_HW_VLAN | IXGBE_TX_FLAGS_SW_VLAN)) ||
	     (skb->priority != TC_PRIO_CONTROL))) {
		tx_flags &= ~IXGBE_TX_FLAGS_VLAN_PRIO_MASK;
		tx_flags |= (skb->priority & 0x7) <<
					IXGBE_TX_FLAGS_VLAN_PRIO_SHIFT;
		if (tx_flags & IXGBE_TX_FLAGS_SW_VLAN) {
			struct vlan_ethhdr *vhdr;
			if (skb_header_cloned(skb) &&
			    pskb_expand_head(skb, 0, 0, GFP_ATOMIC))
				goto out_drop;
			vhdr = (struct vlan_ethhdr *)skb->data;
			vhdr->h_vlan_TCI = htons(tx_flags >>
						 IXGBE_TX_FLAGS_VLAN_SHIFT);
		} else {
			tx_flags |= IXGBE_TX_FLAGS_HW_VLAN;
		}
	}

	/* record initial flags and protocol */
	first->tx_flags = tx_flags;
	first->protocol = protocol;

#ifdef IXGBE_FCOE
	/* setup tx offload for FCoE */
	if ((protocol == __constant_htons(ETH_P_FCOE)) &&
	    (tx_ring->netdev->features & (NETIF_F_FSO | NETIF_F_FCOE_CRC))) {
		tso = ixgbe_fso(tx_ring, first, &hdr_len);
		if (tso < 0)
			goto out_drop;

		goto xmit_fcoe;
	}

#endif /* IXGBE_FCOE */
	tso = ixgbe_tso(tx_ring, first, &hdr_len);
	if (tso < 0)
		goto out_drop;
	else if (!tso)
		ixgbe_tx_csum(tx_ring, first);

	/* add the ATR filter if ATR is on */
	if (test_bit(__IXGBE_TX_FDIR_INIT_DONE, &tx_ring->state))
		ixgbe_atr(tx_ring, first);

#ifdef IXGBE_FCOE
xmit_fcoe:
#endif /* IXGBE_FCOE */
	ixgbe_tx_map(tx_ring, first, hdr_len);

	ixgbe_maybe_stop_tx(tx_ring, DESC_NEEDED);

	return NETDEV_TX_OK;

out_drop:
	dev_kfree_skb_any(first->skb);
	first->skb = NULL;

	return NETDEV_TX_OK;
}

static netdev_tx_t ixgbe_xmit_frame(struct sk_buff *skb,
				    struct net_device *netdev)
{
	struct ixgbe_adapter *adapter = netdev_priv(netdev);
	struct ixgbe_ring *tx_ring;

	/*
	 * The minimum packet size for olinfo paylen is 17 so pad the skb
	 * in order to meet this minimum size requirement.
	 */
	if (unlikely(skb->len < 17)) {
		if (skb_pad(skb, 17 - skb->len))
			return NETDEV_TX_OK;
		skb->len = 17;
	}

	tx_ring = adapter->tx_ring[skb->queue_mapping];
	return ixgbe_xmit_frame_ring(skb, adapter, tx_ring);
}

/**
 * ixgbe_set_mac - Change the Ethernet Address of the NIC
 * @netdev: network interface device structure
 * @p: pointer to an address structure
 *
 * Returns 0 on success, negative on failure
 **/
static int ixgbe_set_mac(struct net_device *netdev, void *p)
{
	struct ixgbe_adapter *adapter = netdev_priv(netdev);
	struct ixgbe_hw *hw = &adapter->hw;
	struct sockaddr *addr = p;

	if (!is_valid_ether_addr(addr->sa_data))
		return -EADDRNOTAVAIL;

	memcpy(netdev->dev_addr, addr->sa_data, netdev->addr_len);
	memcpy(hw->mac.addr, addr->sa_data, netdev->addr_len);

	hw->mac.ops.set_rar(hw, 0, hw->mac.addr, VMDQ_P(0), IXGBE_RAH_AV);

	return 0;
}

static int
ixgbe_mdio_read(struct net_device *netdev, int prtad, int devad, u16 addr)
{
	struct ixgbe_adapter *adapter = netdev_priv(netdev);
	struct ixgbe_hw *hw = &adapter->hw;
	u16 value;
	int rc;

	if (prtad != hw->phy.mdio.prtad)
		return -EINVAL;
	rc = hw->phy.ops.read_reg(hw, addr, devad, &value);
	if (!rc)
		rc = value;
	return rc;
}

static int ixgbe_mdio_write(struct net_device *netdev, int prtad, int devad,
			    u16 addr, u16 value)
{
	struct ixgbe_adapter *adapter = netdev_priv(netdev);
	struct ixgbe_hw *hw = &adapter->hw;

	if (prtad != hw->phy.mdio.prtad)
		return -EINVAL;
	return hw->phy.ops.write_reg(hw, addr, devad, value);
}

static int ixgbe_ioctl(struct net_device *netdev, struct ifreq *req, int cmd)
{
	struct ixgbe_adapter *adapter = netdev_priv(netdev);

	switch (cmd) {
#ifdef CONFIG_IXGBE_PTP
	case SIOCSHWTSTAMP:
		return ixgbe_ptp_hwtstamp_ioctl(adapter, req, cmd);
#endif
	default:
		return mdio_mii_ioctl(&adapter->hw.phy.mdio, if_mii(req), cmd);
	}
}

/**
 * ixgbe_add_sanmac_netdev - Add the SAN MAC address to the corresponding
 * netdev->dev_addrs
 * @netdev: network interface device structure
 *
 * Returns non-zero on failure
 **/
static int ixgbe_add_sanmac_netdev(struct net_device *dev)
{
	int err = 0;
	struct ixgbe_adapter *adapter = netdev_priv(dev);
	struct ixgbe_hw *hw = &adapter->hw;

	if (is_valid_ether_addr(hw->mac.san_addr)) {
		rtnl_lock();
		err = dev_addr_add(dev, hw->mac.san_addr, NETDEV_HW_ADDR_T_SAN);
		rtnl_unlock();

		/* update SAN MAC vmdq pool selection */
		hw->mac.ops.set_vmdq_san_mac(hw, VMDQ_P(0));
	}
	return err;
}

/**
 * ixgbe_del_sanmac_netdev - Removes the SAN MAC address to the corresponding
 * netdev->dev_addrs
 * @netdev: network interface device structure
 *
 * Returns non-zero on failure
 **/
static int ixgbe_del_sanmac_netdev(struct net_device *dev)
{
	int err = 0;
	struct ixgbe_adapter *adapter = netdev_priv(dev);
	struct ixgbe_mac_info *mac = &adapter->hw.mac;

	if (is_valid_ether_addr(mac->san_addr)) {
		rtnl_lock();
		err = dev_addr_del(dev, mac->san_addr, NETDEV_HW_ADDR_T_SAN);
		rtnl_unlock();
	}
	return err;
}

#ifdef CONFIG_NET_POLL_CONTROLLER
/*
 * Polling 'interrupt' - used by things like netconsole to send skbs
 * without having to re-enable interrupts. It's not called while
 * the interrupt routine is executing.
 */
static void ixgbe_netpoll(struct net_device *netdev)
{
	struct ixgbe_adapter *adapter = netdev_priv(netdev);
	int i;

	/* if interface is down do nothing */
	if (test_bit(__IXGBE_DOWN, &adapter->state))
		return;

	adapter->flags |= IXGBE_FLAG_IN_NETPOLL;
	if (adapter->flags & IXGBE_FLAG_MSIX_ENABLED) {
		for (i = 0; i < adapter->num_q_vectors; i++)
			ixgbe_msix_clean_rings(0, adapter->q_vector[i]);
	} else {
		ixgbe_intr(adapter->pdev->irq, netdev);
	}
	adapter->flags &= ~IXGBE_FLAG_IN_NETPOLL;
}

#endif
static struct rtnl_link_stats64 *ixgbe_get_stats64(struct net_device *netdev,
						   struct rtnl_link_stats64 *stats)
{
	struct ixgbe_adapter *adapter = netdev_priv(netdev);
	int i;

	rcu_read_lock();
	for (i = 0; i < adapter->num_rx_queues; i++) {
		struct ixgbe_ring *ring = ACCESS_ONCE(adapter->rx_ring[i]);
		u64 bytes, packets;
		unsigned int start;

		if (ring) {
			do {
				start = u64_stats_fetch_begin_bh(&ring->syncp);
				packets = ring->stats.packets;
				bytes   = ring->stats.bytes;
			} while (u64_stats_fetch_retry_bh(&ring->syncp, start));
			stats->rx_packets += packets;
			stats->rx_bytes   += bytes;
		}
	}

	for (i = 0; i < adapter->num_tx_queues; i++) {
		struct ixgbe_ring *ring = ACCESS_ONCE(adapter->tx_ring[i]);
		u64 bytes, packets;
		unsigned int start;

		if (ring) {
			do {
				start = u64_stats_fetch_begin_bh(&ring->syncp);
				packets = ring->stats.packets;
				bytes   = ring->stats.bytes;
			} while (u64_stats_fetch_retry_bh(&ring->syncp, start));
			stats->tx_packets += packets;
			stats->tx_bytes   += bytes;
		}
	}
	rcu_read_unlock();
	/* following stats updated by ixgbe_watchdog_task() */
	stats->multicast	= netdev->stats.multicast;
	stats->rx_errors	= netdev->stats.rx_errors;
	stats->rx_length_errors	= netdev->stats.rx_length_errors;
	stats->rx_crc_errors	= netdev->stats.rx_crc_errors;
	stats->rx_missed_errors	= netdev->stats.rx_missed_errors;
	return stats;
}

#ifdef CONFIG_IXGBE_DCB
/**
 * ixgbe_validate_rtr - verify 802.1Qp to Rx packet buffer mapping is valid.
 * @adapter: pointer to ixgbe_adapter
 * @tc: number of traffic classes currently enabled
 *
 * Configure a valid 802.1Qp to Rx packet buffer mapping ie confirm
 * 802.1Q priority maps to a packet buffer that exists.
 */
static void ixgbe_validate_rtr(struct ixgbe_adapter *adapter, u8 tc)
{
	struct ixgbe_hw *hw = &adapter->hw;
	u32 reg, rsave;
	int i;

	/* 82598 have a static priority to TC mapping that can not
	 * be changed so no validation is needed.
	 */
	if (hw->mac.type == ixgbe_mac_82598EB)
		return;

	reg = IXGBE_READ_REG(hw, IXGBE_RTRUP2TC);
	rsave = reg;

	for (i = 0; i < MAX_TRAFFIC_CLASS; i++) {
		u8 up2tc = reg >> (i * IXGBE_RTRUP2TC_UP_SHIFT);

		/* If up2tc is out of bounds default to zero */
		if (up2tc > tc)
			reg &= ~(0x7 << IXGBE_RTRUP2TC_UP_SHIFT);
	}

	if (reg != rsave)
		IXGBE_WRITE_REG(hw, IXGBE_RTRUP2TC, reg);

	return;
}

/**
 * ixgbe_set_prio_tc_map - Configure netdev prio tc map
 * @adapter: Pointer to adapter struct
 *
 * Populate the netdev user priority to tc map
 */
static void ixgbe_set_prio_tc_map(struct ixgbe_adapter *adapter)
{
	struct net_device *dev = adapter->netdev;
	struct ixgbe_dcb_config *dcb_cfg = &adapter->dcb_cfg;
	struct ieee_ets *ets = adapter->ixgbe_ieee_ets;
	u8 prio;

	for (prio = 0; prio < MAX_USER_PRIORITY; prio++) {
		u8 tc = 0;

		if (adapter->dcbx_cap & DCB_CAP_DCBX_VER_CEE)
			tc = ixgbe_dcb_get_tc_from_up(dcb_cfg, 0, prio);
		else if (ets)
			tc = ets->prio_tc[prio];

		netdev_set_prio_tc_map(dev, prio, tc);
	}
}

/**
 * ixgbe_setup_tc - configure net_device for multiple traffic classes
 *
 * @netdev: net device to configure
 * @tc: number of traffic classes to enable
 */
int ixgbe_setup_tc(struct net_device *dev, u8 tc)
{
	struct ixgbe_adapter *adapter = netdev_priv(dev);
	struct ixgbe_hw *hw = &adapter->hw;

	/* Hardware supports up to 8 traffic classes */
	if (tc > adapter->dcb_cfg.num_tcs.pg_tcs ||
	    (hw->mac.type == ixgbe_mac_82598EB &&
	     tc < MAX_TRAFFIC_CLASS))
		return -EINVAL;

	/* Hardware has to reinitialize queues and interrupts to
	 * match packet buffer alignment. Unfortunately, the
	 * hardware is not flexible enough to do this dynamically.
	 */
	if (netif_running(dev))
		ixgbe_close(dev);
	ixgbe_clear_interrupt_scheme(adapter);

	if (tc) {
		netdev_set_num_tc(dev, tc);
		ixgbe_set_prio_tc_map(adapter);

		adapter->flags |= IXGBE_FLAG_DCB_ENABLED;

		if (adapter->hw.mac.type == ixgbe_mac_82598EB) {
			adapter->last_lfc_mode = adapter->hw.fc.requested_mode;
			adapter->hw.fc.requested_mode = ixgbe_fc_none;
		}
	} else {
		netdev_reset_tc(dev);

		if (adapter->hw.mac.type == ixgbe_mac_82598EB)
			adapter->hw.fc.requested_mode = adapter->last_lfc_mode;

		adapter->flags &= ~IXGBE_FLAG_DCB_ENABLED;

		adapter->temp_dcb_cfg.pfc_mode_enable = false;
		adapter->dcb_cfg.pfc_mode_enable = false;
	}

	ixgbe_init_interrupt_scheme(adapter);
	ixgbe_validate_rtr(adapter, tc);
	if (netif_running(dev))
		ixgbe_open(dev);

	return 0;
}

#endif /* CONFIG_IXGBE_DCB */
void ixgbe_do_reset(struct net_device *netdev)
{
	struct ixgbe_adapter *adapter = netdev_priv(netdev);

	if (netif_running(netdev))
		ixgbe_reinit_locked(adapter);
	else
		ixgbe_reset(adapter);
}

static netdev_features_t ixgbe_fix_features(struct net_device *netdev,
					    netdev_features_t features)
{
	struct ixgbe_adapter *adapter = netdev_priv(netdev);

	/* If Rx checksum is disabled, then RSC/LRO should also be disabled */
	if (!(features & NETIF_F_RXCSUM))
		features &= ~NETIF_F_LRO;

	/* Turn off LRO if not RSC capable */
	if (!(adapter->flags2 & IXGBE_FLAG2_RSC_CAPABLE))
		features &= ~NETIF_F_LRO;

	return features;
}

static int ixgbe_set_features(struct net_device *netdev,
			      netdev_features_t features)
{
	struct ixgbe_adapter *adapter = netdev_priv(netdev);
	netdev_features_t changed = netdev->features ^ features;
	bool need_reset = false;

	/* Make sure RSC matches LRO, reset if change */
	if (!(features & NETIF_F_LRO)) {
		if (adapter->flags2 & IXGBE_FLAG2_RSC_ENABLED)
			need_reset = true;
		adapter->flags2 &= ~IXGBE_FLAG2_RSC_ENABLED;
	} else if ((adapter->flags2 & IXGBE_FLAG2_RSC_CAPABLE) &&
		   !(adapter->flags2 & IXGBE_FLAG2_RSC_ENABLED)) {
		if (adapter->rx_itr_setting == 1 ||
		    adapter->rx_itr_setting > IXGBE_MIN_RSC_ITR) {
			adapter->flags2 |= IXGBE_FLAG2_RSC_ENABLED;
			need_reset = true;
		} else if ((changed ^ features) & NETIF_F_LRO) {
			e_info(probe, "rx-usecs set too low, "
			       "disabling RSC\n");
		}
	}

	/*
	 * Check if Flow Director n-tuple support was enabled or disabled.  If
	 * the state changed, we need to reset.
	 */
	switch (features & NETIF_F_NTUPLE) {
	case NETIF_F_NTUPLE:
		/* turn off ATR, enable perfect filters and reset */
		if (!(adapter->flags & IXGBE_FLAG_FDIR_PERFECT_CAPABLE))
			need_reset = true;

		adapter->flags &= ~IXGBE_FLAG_FDIR_HASH_CAPABLE;
		adapter->flags |= IXGBE_FLAG_FDIR_PERFECT_CAPABLE;
		break;
	default:
		/* turn off perfect filters, enable ATR and reset */
		if (adapter->flags & IXGBE_FLAG_FDIR_PERFECT_CAPABLE)
			need_reset = true;

		adapter->flags &= ~IXGBE_FLAG_FDIR_PERFECT_CAPABLE;

		/* We cannot enable ATR if SR-IOV is enabled */
		if (adapter->flags & IXGBE_FLAG_SRIOV_ENABLED)
			break;

		/* We cannot enable ATR if we have 2 or more traffic classes */
		if (netdev_get_num_tc(netdev) > 1)
			break;

		/* We cannot enable ATR if RSS is disabled */
		if (adapter->ring_feature[RING_F_RSS].limit <= 1)
			break;

		/* A sample rate of 0 indicates ATR disabled */
		if (!adapter->atr_sample_rate)
			break;

		adapter->flags |= IXGBE_FLAG_FDIR_HASH_CAPABLE;
		break;
	}

	if (features & NETIF_F_HW_VLAN_RX)
		ixgbe_vlan_strip_enable(adapter);
	else
		ixgbe_vlan_strip_disable(adapter);

	if (changed & NETIF_F_RXALL)
		need_reset = true;

	netdev->features = features;
	if (need_reset)
		ixgbe_do_reset(netdev);

	return 0;
}

static int ixgbe_ndo_fdb_add(struct ndmsg *ndm,
			     struct net_device *dev,
			     unsigned char *addr,
			     u16 flags)
{
	struct ixgbe_adapter *adapter = netdev_priv(dev);
	int err;

	if (!(adapter->flags & IXGBE_FLAG_SRIOV_ENABLED))
		return -EOPNOTSUPP;

	if (ndm->ndm_state & NUD_PERMANENT) {
		pr_info("%s: FDB only supports static addresses\n",
			ixgbe_driver_name);
		return -EINVAL;
	}

	if (is_unicast_ether_addr(addr)) {
		u32 rar_uc_entries = IXGBE_MAX_PF_MACVLANS;

		if (netdev_uc_count(dev) < rar_uc_entries)
			err = dev_uc_add_excl(dev, addr);
		else
			err = -ENOMEM;
	} else if (is_multicast_ether_addr(addr)) {
		err = dev_mc_add_excl(dev, addr);
	} else {
		err = -EINVAL;
	}

	/* Only return duplicate errors if NLM_F_EXCL is set */
	if (err == -EEXIST && !(flags & NLM_F_EXCL))
		err = 0;

	return err;
}

static int ixgbe_ndo_fdb_del(struct ndmsg *ndm,
			     struct net_device *dev,
			     unsigned char *addr)
{
	struct ixgbe_adapter *adapter = netdev_priv(dev);
	int err = -EOPNOTSUPP;

	if (ndm->ndm_state & NUD_PERMANENT) {
		pr_info("%s: FDB only supports static addresses\n",
			ixgbe_driver_name);
		return -EINVAL;
	}

	if (adapter->flags & IXGBE_FLAG_SRIOV_ENABLED) {
		if (is_unicast_ether_addr(addr))
			err = dev_uc_del(dev, addr);
		else if (is_multicast_ether_addr(addr))
			err = dev_mc_del(dev, addr);
		else
			err = -EINVAL;
	}

	return err;
}

static int ixgbe_ndo_fdb_dump(struct sk_buff *skb,
			      struct netlink_callback *cb,
			      struct net_device *dev,
			      int idx)
{
	struct ixgbe_adapter *adapter = netdev_priv(dev);

	if (adapter->flags & IXGBE_FLAG_SRIOV_ENABLED)
		idx = ndo_dflt_fdb_dump(skb, cb, dev, idx);

	return idx;
}

static const struct net_device_ops ixgbe_netdev_ops = {
	.ndo_open		= ixgbe_open,
	.ndo_stop		= ixgbe_close,
	.ndo_start_xmit		= ixgbe_xmit_frame,
	.ndo_select_queue	= ixgbe_select_queue,
	.ndo_set_rx_mode	= ixgbe_set_rx_mode,
	.ndo_validate_addr	= eth_validate_addr,
	.ndo_set_mac_address	= ixgbe_set_mac,
	.ndo_change_mtu		= ixgbe_change_mtu,
	.ndo_tx_timeout		= ixgbe_tx_timeout,
	.ndo_vlan_rx_add_vid	= ixgbe_vlan_rx_add_vid,
	.ndo_vlan_rx_kill_vid	= ixgbe_vlan_rx_kill_vid,
	.ndo_do_ioctl		= ixgbe_ioctl,
	.ndo_set_vf_mac		= ixgbe_ndo_set_vf_mac,
	.ndo_set_vf_vlan	= ixgbe_ndo_set_vf_vlan,
	.ndo_set_vf_tx_rate	= ixgbe_ndo_set_vf_bw,
	.ndo_set_vf_spoofchk	= ixgbe_ndo_set_vf_spoofchk,
	.ndo_get_vf_config	= ixgbe_ndo_get_vf_config,
	.ndo_get_stats64	= ixgbe_get_stats64,
#ifdef CONFIG_IXGBE_DCB
	.ndo_setup_tc		= ixgbe_setup_tc,
#endif
#ifdef CONFIG_NET_POLL_CONTROLLER
	.ndo_poll_controller	= ixgbe_netpoll,
#endif
#ifdef IXGBE_FCOE
	.ndo_fcoe_ddp_setup = ixgbe_fcoe_ddp_get,
	.ndo_fcoe_ddp_target = ixgbe_fcoe_ddp_target,
	.ndo_fcoe_ddp_done = ixgbe_fcoe_ddp_put,
	.ndo_fcoe_enable = ixgbe_fcoe_enable,
	.ndo_fcoe_disable = ixgbe_fcoe_disable,
	.ndo_fcoe_get_wwn = ixgbe_fcoe_get_wwn,
	.ndo_fcoe_get_hbainfo = ixgbe_fcoe_get_hbainfo,
#endif /* IXGBE_FCOE */
	.ndo_set_features = ixgbe_set_features,
	.ndo_fix_features = ixgbe_fix_features,
	.ndo_fdb_add		= ixgbe_ndo_fdb_add,
	.ndo_fdb_del		= ixgbe_ndo_fdb_del,
	.ndo_fdb_dump		= ixgbe_ndo_fdb_dump,
};

/**
 * ixgbe_wol_supported - Check whether device supports WoL
 * @hw: hw specific details
 * @device_id: the device ID
 * @subdev_id: the subsystem device ID
 *
 * This function is used by probe and ethtool to determine
 * which devices have WoL support
 *
 **/
int ixgbe_wol_supported(struct ixgbe_adapter *adapter, u16 device_id,
			u16 subdevice_id)
{
	struct ixgbe_hw *hw = &adapter->hw;
	u16 wol_cap = adapter->eeprom_cap & IXGBE_DEVICE_CAPS_WOL_MASK;
	int is_wol_supported = 0;

	switch (device_id) {
	case IXGBE_DEV_ID_82599_SFP:
		/* Only these subdevices could supports WOL */
		switch (subdevice_id) {
		case IXGBE_SUBDEV_ID_82599_560FLR:
			/* only support first port */
			if (hw->bus.func != 0)
				break;
		case IXGBE_SUBDEV_ID_82599_SFP:
		case IXGBE_SUBDEV_ID_82599_RNDC:
			is_wol_supported = 1;
			break;
		}
		break;
	case IXGBE_DEV_ID_82599_COMBO_BACKPLANE:
		/* All except this subdevice support WOL */
		if (subdevice_id != IXGBE_SUBDEV_ID_82599_KX4_KR_MEZZ)
			is_wol_supported = 1;
		break;
	case IXGBE_DEV_ID_82599_KX4:
		is_wol_supported = 1;
		break;
	case IXGBE_DEV_ID_X540T:
		/* check eeprom to see if enabled wol */
		if ((wol_cap == IXGBE_DEVICE_CAPS_WOL_PORT0_1) ||
		    ((wol_cap == IXGBE_DEVICE_CAPS_WOL_PORT0) &&
		     (hw->bus.func == 0))) {
			is_wol_supported = 1;
		}
		break;
	}

	return is_wol_supported;
}

/**
 * ixgbe_probe - Device Initialization Routine
 * @pdev: PCI device information struct
 * @ent: entry in ixgbe_pci_tbl
 *
 * Returns 0 on success, negative on failure
 *
 * ixgbe_probe initializes an adapter identified by a pci_dev structure.
 * The OS initialization, configuring of the adapter private structure,
 * and a hardware reset occur.
 **/
static int __devinit ixgbe_probe(struct pci_dev *pdev,
				 const struct pci_device_id *ent)
{
	struct net_device *netdev;
	struct ixgbe_adapter *adapter = NULL;
	struct ixgbe_hw *hw;
	const struct ixgbe_info *ii = ixgbe_info_tbl[ent->driver_data];
	static int cards_found;
	int i, err, pci_using_dac;
	u8 part_str[IXGBE_PBANUM_LENGTH];
	unsigned int indices = num_possible_cpus();
	unsigned int dcb_max = 0;
#ifdef IXGBE_FCOE
	u16 device_caps;
#endif
	u32 eec;

	/* Catch broken hardware that put the wrong VF device ID in
	 * the PCIe SR-IOV capability.
	 */
	if (pdev->is_virtfn) {
		WARN(1, KERN_ERR "%s (%hx:%hx) should not be a VF!\n",
		     pci_name(pdev), pdev->vendor, pdev->device);
		return -EINVAL;
	}

	err = pci_enable_device_mem(pdev);
	if (err)
		return err;

	if (!dma_set_mask(&pdev->dev, DMA_BIT_MASK(64)) &&
	    !dma_set_coherent_mask(&pdev->dev, DMA_BIT_MASK(64))) {
		pci_using_dac = 1;
	} else {
		err = dma_set_mask(&pdev->dev, DMA_BIT_MASK(32));
		if (err) {
			err = dma_set_coherent_mask(&pdev->dev,
						    DMA_BIT_MASK(32));
			if (err) {
				dev_err(&pdev->dev,
					"No usable DMA configuration, aborting\n");
				goto err_dma;
			}
		}
		pci_using_dac = 0;
	}

	err = pci_request_selected_regions(pdev, pci_select_bars(pdev,
					   IORESOURCE_MEM), ixgbe_driver_name);
	if (err) {
		dev_err(&pdev->dev,
			"pci_request_selected_regions failed 0x%x\n", err);
		goto err_pci_reg;
	}

	pci_enable_pcie_error_reporting(pdev);

	pci_set_master(pdev);
	pci_save_state(pdev);

#ifdef CONFIG_IXGBE_DCB
	if (ii->mac == ixgbe_mac_82598EB)
		dcb_max = min_t(unsigned int, indices * MAX_TRAFFIC_CLASS,
				IXGBE_MAX_RSS_INDICES);
	else
		dcb_max = min_t(unsigned int, indices * MAX_TRAFFIC_CLASS,
				IXGBE_MAX_FDIR_INDICES);
#endif

	if (ii->mac == ixgbe_mac_82598EB)
		indices = min_t(unsigned int, indices, IXGBE_MAX_RSS_INDICES);
	else
		indices = min_t(unsigned int, indices, IXGBE_MAX_FDIR_INDICES);

#ifdef IXGBE_FCOE
	indices += min_t(unsigned int, num_possible_cpus(),
			 IXGBE_MAX_FCOE_INDICES);
#endif
	indices = max_t(unsigned int, dcb_max, indices);
	netdev = alloc_etherdev_mq(sizeof(struct ixgbe_adapter), indices);
	if (!netdev) {
		err = -ENOMEM;
		goto err_alloc_etherdev;
	}

	SET_NETDEV_DEV(netdev, &pdev->dev);

	adapter = netdev_priv(netdev);
	pci_set_drvdata(pdev, adapter);

	adapter->netdev = netdev;
	adapter->pdev = pdev;
	hw = &adapter->hw;
	hw->back = adapter;
	adapter->msg_enable = netif_msg_init(debug, DEFAULT_MSG_ENABLE);

	hw->hw_addr = ioremap(pci_resource_start(pdev, 0),
			      pci_resource_len(pdev, 0));
	if (!hw->hw_addr) {
		err = -EIO;
		goto err_ioremap;
	}

	for (i = 1; i <= 5; i++) {
		if (pci_resource_len(pdev, i) == 0)
			continue;
	}

	netdev->netdev_ops = &ixgbe_netdev_ops;
	ixgbe_set_ethtool_ops(netdev);
	netdev->watchdog_timeo = 5 * HZ;
	strncpy(netdev->name, pci_name(pdev), sizeof(netdev->name) - 1);

	adapter->bd_number = cards_found;

	/* Setup hw api */
	memcpy(&hw->mac.ops, ii->mac_ops, sizeof(hw->mac.ops));
	hw->mac.type  = ii->mac;

	/* EEPROM */
	memcpy(&hw->eeprom.ops, ii->eeprom_ops, sizeof(hw->eeprom.ops));
	eec = IXGBE_READ_REG(hw, IXGBE_EEC);
	/* If EEPROM is valid (bit 8 = 1), use default otherwise use bit bang */
	if (!(eec & (1 << 8)))
		hw->eeprom.ops.read = &ixgbe_read_eeprom_bit_bang_generic;

	/* PHY */
	memcpy(&hw->phy.ops, ii->phy_ops, sizeof(hw->phy.ops));
	hw->phy.sfp_type = ixgbe_sfp_type_unknown;
	/* ixgbe_identify_phy_generic will set prtad and mmds properly */
	hw->phy.mdio.prtad = MDIO_PRTAD_NONE;
	hw->phy.mdio.mmds = 0;
	hw->phy.mdio.mode_support = MDIO_SUPPORTS_C45 | MDIO_EMULATE_C22;
	hw->phy.mdio.dev = netdev;
	hw->phy.mdio.mdio_read = ixgbe_mdio_read;
	hw->phy.mdio.mdio_write = ixgbe_mdio_write;

	ii->get_invariants(hw);

	/* setup the private structure */
	err = ixgbe_sw_init(adapter);
	if (err)
		goto err_sw_init;

	/* Make it possible the adapter to be woken up via WOL */
	switch (adapter->hw.mac.type) {
	case ixgbe_mac_82599EB:
	case ixgbe_mac_X540:
		IXGBE_WRITE_REG(&adapter->hw, IXGBE_WUS, ~0);
		break;
	default:
		break;
	}

	/*
	 * If there is a fan on this device and it has failed log the
	 * failure.
	 */
	if (adapter->flags & IXGBE_FLAG_FAN_FAIL_CAPABLE) {
		u32 esdp = IXGBE_READ_REG(hw, IXGBE_ESDP);
		if (esdp & IXGBE_ESDP_SDP1)
			e_crit(probe, "Fan has stopped, replace the adapter\n");
	}

	if (allow_unsupported_sfp)
		hw->allow_unsupported_sfp = allow_unsupported_sfp;

	/* reset_hw fills in the perm_addr as well */
	hw->phy.reset_if_overtemp = true;
	err = hw->mac.ops.reset_hw(hw);
	hw->phy.reset_if_overtemp = false;
	if (err == IXGBE_ERR_SFP_NOT_PRESENT &&
	    hw->mac.type == ixgbe_mac_82598EB) {
		err = 0;
	} else if (err == IXGBE_ERR_SFP_NOT_SUPPORTED) {
		e_dev_err("failed to load because an unsupported SFP+ "
			  "module type was detected.\n");
		e_dev_err("Reload the driver after installing a supported "
			  "module.\n");
		goto err_sw_init;
	} else if (err) {
		e_dev_err("HW Init failed: %d\n", err);
		goto err_sw_init;
	}

#ifdef CONFIG_PCI_IOV
	ixgbe_enable_sriov(adapter, ii);

#endif
	netdev->features = NETIF_F_SG |
			   NETIF_F_IP_CSUM |
			   NETIF_F_IPV6_CSUM |
			   NETIF_F_HW_VLAN_TX |
			   NETIF_F_HW_VLAN_RX |
			   NETIF_F_HW_VLAN_FILTER |
			   NETIF_F_TSO |
			   NETIF_F_TSO6 |
			   NETIF_F_RXHASH |
			   NETIF_F_RXCSUM;

	netdev->hw_features = netdev->features;

	switch (adapter->hw.mac.type) {
	case ixgbe_mac_82599EB:
	case ixgbe_mac_X540:
		netdev->features |= NETIF_F_SCTP_CSUM;
		netdev->hw_features |= NETIF_F_SCTP_CSUM |
				       NETIF_F_NTUPLE;
		break;
	default:
		break;
	}

	netdev->hw_features |= NETIF_F_RXALL;

	netdev->vlan_features |= NETIF_F_TSO;
	netdev->vlan_features |= NETIF_F_TSO6;
	netdev->vlan_features |= NETIF_F_IP_CSUM;
	netdev->vlan_features |= NETIF_F_IPV6_CSUM;
	netdev->vlan_features |= NETIF_F_SG;

	netdev->priv_flags |= IFF_UNICAST_FLT;
	netdev->priv_flags |= IFF_SUPP_NOFCS;

#ifdef CONFIG_IXGBE_DCB
	netdev->dcbnl_ops = &dcbnl_ops;
#endif

#ifdef IXGBE_FCOE
	if (adapter->flags & IXGBE_FLAG_FCOE_CAPABLE) {
		if (hw->mac.ops.get_device_caps) {
			hw->mac.ops.get_device_caps(hw, &device_caps);
			if (device_caps & IXGBE_DEVICE_CAPS_FCOE_OFFLOADS)
				adapter->flags &= ~IXGBE_FLAG_FCOE_CAPABLE;
		}

		adapter->ring_feature[RING_F_FCOE].limit = IXGBE_FCRETA_SIZE;

		netdev->features |= NETIF_F_FSO |
				    NETIF_F_FCOE_CRC;

		netdev->vlan_features |= NETIF_F_FSO |
					 NETIF_F_FCOE_CRC |
					 NETIF_F_FCOE_MTU;
	}
#endif /* IXGBE_FCOE */
	if (pci_using_dac) {
		netdev->features |= NETIF_F_HIGHDMA;
		netdev->vlan_features |= NETIF_F_HIGHDMA;
	}

	if (adapter->flags2 & IXGBE_FLAG2_RSC_CAPABLE)
		netdev->hw_features |= NETIF_F_LRO;
	if (adapter->flags2 & IXGBE_FLAG2_RSC_ENABLED)
		netdev->features |= NETIF_F_LRO;

	/* make sure the EEPROM is good */
	if (hw->eeprom.ops.validate_checksum(hw, NULL) < 0) {
		e_dev_err("The EEPROM Checksum Is Not Valid\n");
		err = -EIO;
		goto err_sw_init;
	}

	memcpy(netdev->dev_addr, hw->mac.perm_addr, netdev->addr_len);
	memcpy(netdev->perm_addr, hw->mac.perm_addr, netdev->addr_len);

	if (ixgbe_validate_mac_addr(netdev->perm_addr)) {
		e_dev_err("invalid MAC address\n");
		err = -EIO;
		goto err_sw_init;
	}

	setup_timer(&adapter->service_timer, &ixgbe_service_timer,
		    (unsigned long) adapter);

	INIT_WORK(&adapter->service_task, ixgbe_service_task);
	clear_bit(__IXGBE_SERVICE_SCHED, &adapter->state);

	err = ixgbe_init_interrupt_scheme(adapter);
	if (err)
		goto err_sw_init;

	/* WOL not supported for all devices */
	adapter->wol = 0;
	hw->eeprom.ops.read(hw, 0x2c, &adapter->eeprom_cap);
	if (ixgbe_wol_supported(adapter, pdev->device, pdev->subsystem_device))
		adapter->wol = IXGBE_WUFC_MAG;

	device_set_wakeup_enable(&adapter->pdev->dev, adapter->wol);

#ifdef CONFIG_IXGBE_PTP
	ixgbe_ptp_init(adapter);
#endif /* CONFIG_IXGBE_PTP*/

	/* save off EEPROM version number */
	hw->eeprom.ops.read(hw, 0x2e, &adapter->eeprom_verh);
	hw->eeprom.ops.read(hw, 0x2d, &adapter->eeprom_verl);

	/* pick up the PCI bus settings for reporting later */
	hw->mac.ops.get_bus_info(hw);

	/* print bus type/speed/width info */
	e_dev_info("(PCI Express:%s:%s) %pM\n",
		   (hw->bus.speed == ixgbe_bus_speed_5000 ? "5.0GT/s" :
		    hw->bus.speed == ixgbe_bus_speed_2500 ? "2.5GT/s" :
		    "Unknown"),
		   (hw->bus.width == ixgbe_bus_width_pcie_x8 ? "Width x8" :
		    hw->bus.width == ixgbe_bus_width_pcie_x4 ? "Width x4" :
		    hw->bus.width == ixgbe_bus_width_pcie_x1 ? "Width x1" :
		    "Unknown"),
		   netdev->dev_addr);

	err = ixgbe_read_pba_string_generic(hw, part_str, IXGBE_PBANUM_LENGTH);
	if (err)
		strncpy(part_str, "Unknown", IXGBE_PBANUM_LENGTH);
	if (ixgbe_is_sfp(hw) && hw->phy.sfp_type != ixgbe_sfp_type_not_present)
		e_dev_info("MAC: %d, PHY: %d, SFP+: %d, PBA No: %s\n",
			   hw->mac.type, hw->phy.type, hw->phy.sfp_type,
		           part_str);
	else
		e_dev_info("MAC: %d, PHY: %d, PBA No: %s\n",
			   hw->mac.type, hw->phy.type, part_str);

	if (hw->bus.width <= ixgbe_bus_width_pcie_x4) {
		e_dev_warn("PCI-Express bandwidth available for this card is "
			   "not sufficient for optimal performance.\n");
		e_dev_warn("For optimal performance a x8 PCI-Express slot "
			   "is required.\n");
	}

	/* reset the hardware with the new settings */
	err = hw->mac.ops.start_hw(hw);
	if (err == IXGBE_ERR_EEPROM_VERSION) {
		/* We are running on a pre-production device, log a warning */
		e_dev_warn("This device is a pre-production adapter/LOM. "
			   "Please be aware there may be issues associated "
			   "with your hardware.  If you are experiencing "
			   "problems please contact your Intel or hardware "
			   "representative who provided you with this "
			   "hardware.\n");
	}
	strcpy(netdev->name, "eth%d");
	err = register_netdev(netdev);
	if (err)
		goto err_register;

	/* power down the optics for multispeed fiber and 82599 SFP+ fiber */
	if (hw->mac.ops.disable_tx_laser &&
	    ((hw->phy.multispeed_fiber) ||
	     ((hw->mac.ops.get_media_type(hw) == ixgbe_media_type_fiber) &&
	      (hw->mac.type == ixgbe_mac_82599EB))))
		hw->mac.ops.disable_tx_laser(hw);

	/* carrier off reporting is important to ethtool even BEFORE open */
	netif_carrier_off(netdev);

#ifdef CONFIG_IXGBE_DCA
	if (dca_add_requester(&pdev->dev) == 0) {
		adapter->flags |= IXGBE_FLAG_DCA_ENABLED;
		ixgbe_setup_dca(adapter);
	}
#endif
	if (adapter->flags & IXGBE_FLAG_SRIOV_ENABLED) {
		e_info(probe, "IOV is enabled with %d VFs\n", adapter->num_vfs);
		for (i = 0; i < adapter->num_vfs; i++)
			ixgbe_vf_configuration(pdev, (i | 0x10000000));
	}

	/* firmware requires driver version to be 0xFFFFFFFF
	 * since os does not support feature
	 */
	if (hw->mac.ops.set_fw_drv_ver)
		hw->mac.ops.set_fw_drv_ver(hw, 0xFF, 0xFF, 0xFF,
					   0xFF);

	/* add san mac addr to netdev */
	ixgbe_add_sanmac_netdev(netdev);

	e_dev_info("%s\n", ixgbe_default_device_descr);
	cards_found++;

#ifdef CONFIG_IXGBE_HWMON
	if (ixgbe_sysfs_init(adapter))
		e_err(probe, "failed to allocate sysfs resources\n");
#endif /* CONFIG_IXGBE_HWMON */

	return 0;

err_register:
	ixgbe_release_hw_control(adapter);
	ixgbe_clear_interrupt_scheme(adapter);
err_sw_init:
	ixgbe_disable_sriov(adapter);
	adapter->flags2 &= ~IXGBE_FLAG2_SEARCH_FOR_SFP;
	iounmap(hw->hw_addr);
err_ioremap:
	free_netdev(netdev);
err_alloc_etherdev:
	pci_release_selected_regions(pdev,
				     pci_select_bars(pdev, IORESOURCE_MEM));
err_pci_reg:
err_dma:
	pci_disable_device(pdev);
	return err;
}

/**
 * ixgbe_remove - Device Removal Routine
 * @pdev: PCI device information struct
 *
 * ixgbe_remove is called by the PCI subsystem to alert the driver
 * that it should release a PCI device.  The could be caused by a
 * Hot-Plug event, or because the driver is going to be removed from
 * memory.
 **/
static void __devexit ixgbe_remove(struct pci_dev *pdev)
{
	struct ixgbe_adapter *adapter = pci_get_drvdata(pdev);
	struct net_device *netdev = adapter->netdev;

	set_bit(__IXGBE_DOWN, &adapter->state);
	cancel_work_sync(&adapter->service_task);

#ifdef CONFIG_IXGBE_PTP
	ixgbe_ptp_stop(adapter);
#endif

#ifdef CONFIG_IXGBE_DCA
	if (adapter->flags & IXGBE_FLAG_DCA_ENABLED) {
		adapter->flags &= ~IXGBE_FLAG_DCA_ENABLED;
		dca_remove_requester(&pdev->dev);
		IXGBE_WRITE_REG(&adapter->hw, IXGBE_DCA_CTRL, 1);
	}

#endif
#ifdef CONFIG_IXGBE_HWMON
	ixgbe_sysfs_exit(adapter);
#endif /* CONFIG_IXGBE_HWMON */

	/* remove the added san mac */
	ixgbe_del_sanmac_netdev(netdev);

	if (netdev->reg_state == NETREG_REGISTERED)
		unregister_netdev(netdev);

	ixgbe_disable_sriov(adapter);

	ixgbe_clear_interrupt_scheme(adapter);

	ixgbe_release_hw_control(adapter);

#ifdef CONFIG_DCB
	kfree(adapter->ixgbe_ieee_pfc);
	kfree(adapter->ixgbe_ieee_ets);

#endif
	iounmap(adapter->hw.hw_addr);
	pci_release_selected_regions(pdev, pci_select_bars(pdev,
				     IORESOURCE_MEM));

	e_dev_info("complete\n");

	free_netdev(netdev);

	pci_disable_pcie_error_reporting(pdev);

	pci_disable_device(pdev);
}

/**
 * ixgbe_io_error_detected - called when PCI error is detected
 * @pdev: Pointer to PCI device
 * @state: The current pci connection state
 *
 * This function is called after a PCI bus error affecting
 * this device has been detected.
 */
static pci_ers_result_t ixgbe_io_error_detected(struct pci_dev *pdev,
						pci_channel_state_t state)
{
	struct ixgbe_adapter *adapter = pci_get_drvdata(pdev);
	struct net_device *netdev = adapter->netdev;

#ifdef CONFIG_PCI_IOV
	struct pci_dev *bdev, *vfdev;
	u32 dw0, dw1, dw2, dw3;
	int vf, pos;
	u16 req_id, pf_func;

	if (adapter->hw.mac.type == ixgbe_mac_82598EB ||
	    adapter->num_vfs == 0)
		goto skip_bad_vf_detection;

	bdev = pdev->bus->self;
	while (bdev && (bdev->pcie_type != PCI_EXP_TYPE_ROOT_PORT))
		bdev = bdev->bus->self;

	if (!bdev)
		goto skip_bad_vf_detection;

	pos = pci_find_ext_capability(bdev, PCI_EXT_CAP_ID_ERR);
	if (!pos)
		goto skip_bad_vf_detection;

	pci_read_config_dword(bdev, pos + PCI_ERR_HEADER_LOG, &dw0);
	pci_read_config_dword(bdev, pos + PCI_ERR_HEADER_LOG + 4, &dw1);
	pci_read_config_dword(bdev, pos + PCI_ERR_HEADER_LOG + 8, &dw2);
	pci_read_config_dword(bdev, pos + PCI_ERR_HEADER_LOG + 12, &dw3);

	req_id = dw1 >> 16;
	/* On the 82599 if bit 7 of the requestor ID is set then it's a VF */
	if (!(req_id & 0x0080))
		goto skip_bad_vf_detection;

	pf_func = req_id & 0x01;
	if ((pf_func & 1) == (pdev->devfn & 1)) {
		unsigned int device_id;

		vf = (req_id & 0x7F) >> 1;
		e_dev_err("VF %d has caused a PCIe error\n", vf);
		e_dev_err("TLP: dw0: %8.8x\tdw1: %8.8x\tdw2: "
				"%8.8x\tdw3: %8.8x\n",
		dw0, dw1, dw2, dw3);
		switch (adapter->hw.mac.type) {
		case ixgbe_mac_82599EB:
			device_id = IXGBE_82599_VF_DEVICE_ID;
			break;
		case ixgbe_mac_X540:
			device_id = IXGBE_X540_VF_DEVICE_ID;
			break;
		default:
			device_id = 0;
			break;
		}

		/* Find the pci device of the offending VF */
		vfdev = pci_get_device(PCI_VENDOR_ID_INTEL, device_id, NULL);
		while (vfdev) {
			if (vfdev->devfn == (req_id & 0xFF))
				break;
			vfdev = pci_get_device(PCI_VENDOR_ID_INTEL,
					       device_id, vfdev);
		}
		/*
		 * There's a slim chance the VF could have been hot plugged,
		 * so if it is no longer present we don't need to issue the
		 * VFLR.  Just clean up the AER in that case.
		 */
		if (vfdev) {
			e_dev_err("Issuing VFLR to VF %d\n", vf);
			pci_write_config_dword(vfdev, 0xA8, 0x00008000);
		}

		pci_cleanup_aer_uncorrect_error_status(pdev);
	}

	/*
	 * Even though the error may have occurred on the other port
	 * we still need to increment the vf error reference count for
	 * both ports because the I/O resume function will be called
	 * for both of them.
	 */
	adapter->vferr_refcount++;

	return PCI_ERS_RESULT_RECOVERED;

skip_bad_vf_detection:
#endif /* CONFIG_PCI_IOV */
	netif_device_detach(netdev);

	if (state == pci_channel_io_perm_failure)
		return PCI_ERS_RESULT_DISCONNECT;

	if (netif_running(netdev))
		ixgbe_down(adapter);
	pci_disable_device(pdev);

	/* Request a slot reset. */
	return PCI_ERS_RESULT_NEED_RESET;
}

/**
 * ixgbe_io_slot_reset - called after the pci bus has been reset.
 * @pdev: Pointer to PCI device
 *
 * Restart the card from scratch, as if from a cold-boot.
 */
static pci_ers_result_t ixgbe_io_slot_reset(struct pci_dev *pdev)
{
	struct ixgbe_adapter *adapter = pci_get_drvdata(pdev);
	pci_ers_result_t result;
	int err;

	if (pci_enable_device_mem(pdev)) {
		e_err(probe, "Cannot re-enable PCI device after reset.\n");
		result = PCI_ERS_RESULT_DISCONNECT;
	} else {
		pci_set_master(pdev);
		pci_restore_state(pdev);
		pci_save_state(pdev);

		pci_wake_from_d3(pdev, false);

		ixgbe_reset(adapter);
		IXGBE_WRITE_REG(&adapter->hw, IXGBE_WUS, ~0);
		result = PCI_ERS_RESULT_RECOVERED;
	}

	err = pci_cleanup_aer_uncorrect_error_status(pdev);
	if (err) {
		e_dev_err("pci_cleanup_aer_uncorrect_error_status "
			  "failed 0x%0x\n", err);
		/* non-fatal, continue */
	}

	return result;
}

/**
 * ixgbe_io_resume - called when traffic can start flowing again.
 * @pdev: Pointer to PCI device
 *
 * This callback is called when the error recovery driver tells us that
 * its OK to resume normal operation.
 */
static void ixgbe_io_resume(struct pci_dev *pdev)
{
	struct ixgbe_adapter *adapter = pci_get_drvdata(pdev);
	struct net_device *netdev = adapter->netdev;

#ifdef CONFIG_PCI_IOV
	if (adapter->vferr_refcount) {
		e_info(drv, "Resuming after VF err\n");
		adapter->vferr_refcount--;
		return;
	}

#endif
	if (netif_running(netdev))
		ixgbe_up(adapter);

	netif_device_attach(netdev);
}

static struct pci_error_handlers ixgbe_err_handler = {
	.error_detected = ixgbe_io_error_detected,
	.slot_reset = ixgbe_io_slot_reset,
	.resume = ixgbe_io_resume,
};

static struct pci_driver ixgbe_driver = {
	.name     = ixgbe_driver_name,
	.id_table = ixgbe_pci_tbl,
	.probe    = ixgbe_probe,
	.remove   = __devexit_p(ixgbe_remove),
#ifdef CONFIG_PM
	.suspend  = ixgbe_suspend,
	.resume   = ixgbe_resume,
#endif
	.shutdown = ixgbe_shutdown,
	.err_handler = &ixgbe_err_handler
};

/**
 * ixgbe_init_module - Driver Registration Routine
 *
 * ixgbe_init_module is the first routine called when the driver is
 * loaded. All it does is register with the PCI subsystem.
 **/
static int __init ixgbe_init_module(void)
{
	int ret;
	pr_info("%s - version %s\n", ixgbe_driver_string, ixgbe_driver_version);
	pr_info("%s\n", ixgbe_copyright);

#ifdef CONFIG_IXGBE_DCA
	dca_register_notify(&dca_notifier);
#endif

	ret = pci_register_driver(&ixgbe_driver);
	return ret;
}

module_init(ixgbe_init_module);

/**
 * ixgbe_exit_module - Driver Exit Cleanup Routine
 *
 * ixgbe_exit_module is called just before the driver is removed
 * from memory.
 **/
static void __exit ixgbe_exit_module(void)
{
#ifdef CONFIG_IXGBE_DCA
	dca_unregister_notify(&dca_notifier);
#endif
	pci_unregister_driver(&ixgbe_driver);
	rcu_barrier(); /* Wait for completion of call_rcu()'s */
}

#ifdef CONFIG_IXGBE_DCA
static int ixgbe_notify_dca(struct notifier_block *nb, unsigned long event,
			    void *p)
{
	int ret_val;

	ret_val = driver_for_each_device(&ixgbe_driver.driver, NULL, &event,
					 __ixgbe_notify_dca);

	return ret_val ? NOTIFY_BAD : NOTIFY_DONE;
}

#endif /* CONFIG_IXGBE_DCA */

module_exit(ixgbe_exit_module);

/* ixgbe_main.c */<|MERGE_RESOLUTION|>--- conflicted
+++ resolved
@@ -1141,13 +1141,8 @@
 
 	/* alloc new page for storage */
 	if (likely(!page)) {
-<<<<<<< HEAD
-		page = alloc_pages(GFP_ATOMIC | __GFP_COLD | __GFP_COMP,
-				   ixgbe_rx_pg_order(rx_ring));
-=======
 		page = __skb_alloc_pages(GFP_ATOMIC | __GFP_COLD | __GFP_COMP,
 					 bi->skb, ixgbe_rx_pg_order(rx_ring));
->>>>>>> 28c42c28
 		if (unlikely(!page)) {
 			rx_ring->rx_stats.alloc_rx_page_failed++;
 			return false;
