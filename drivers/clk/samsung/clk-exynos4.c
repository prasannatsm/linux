/*
 * Copyright (c) 2013 Samsung Electronics Co., Ltd.
 * Copyright (c) 2013 Linaro Ltd.
 * Author: Thomas Abraham <thomas.ab@samsung.com>
 *
 * This program is free software; you can redistribute it and/or modify
 * it under the terms of the GNU General Public License version 2 as
 * published by the Free Software Foundation.
 *
 * Common Clock Framework support for all Exynos4 SoCs.
*/

#include <dt-bindings/clock/exynos4.h>
#include <linux/slab.h>
#include <linux/clk.h>
#include <linux/clk-provider.h>
#include <linux/of.h>
#include <linux/of_address.h>
#include <linux/syscore_ops.h>

#include "clk.h"
#include "clk-cpu.h"

/* Exynos4 clock controller register offsets */
#define SRC_LEFTBUS		0x4200
#define DIV_LEFTBUS		0x4500
#define GATE_IP_LEFTBUS		0x4800
#define E4X12_GATE_IP_IMAGE	0x4930
#define CLKOUT_CMU_LEFTBUS	0x4a00
#define SRC_RIGHTBUS		0x8200
#define DIV_RIGHTBUS		0x8500
#define GATE_IP_RIGHTBUS	0x8800
#define E4X12_GATE_IP_PERIR	0x8960
#define CLKOUT_CMU_RIGHTBUS	0x8a00
#define EPLL_LOCK		0xc010
#define VPLL_LOCK		0xc020
#define EPLL_CON0		0xc110
#define EPLL_CON1		0xc114
#define EPLL_CON2		0xc118
#define VPLL_CON0		0xc120
#define VPLL_CON1		0xc124
#define VPLL_CON2		0xc128
#define SRC_TOP0		0xc210
#define SRC_TOP1		0xc214
#define SRC_CAM			0xc220
#define SRC_TV			0xc224
#define SRC_MFC			0xc228
#define SRC_G3D			0xc22c
#define E4210_SRC_IMAGE		0xc230
#define SRC_LCD0		0xc234
#define E4210_SRC_LCD1		0xc238
#define E4X12_SRC_ISP		0xc238
#define SRC_MAUDIO		0xc23c
#define SRC_FSYS		0xc240
#define SRC_PERIL0		0xc250
#define SRC_PERIL1		0xc254
#define E4X12_SRC_CAM1		0xc258
#define SRC_MASK_TOP		0xc310
#define SRC_MASK_CAM		0xc320
#define SRC_MASK_TV		0xc324
#define SRC_MASK_LCD0		0xc334
#define E4210_SRC_MASK_LCD1	0xc338
#define E4X12_SRC_MASK_ISP	0xc338
#define SRC_MASK_MAUDIO		0xc33c
#define SRC_MASK_FSYS		0xc340
#define SRC_MASK_PERIL0		0xc350
#define SRC_MASK_PERIL1		0xc354
#define DIV_TOP			0xc510
#define DIV_CAM			0xc520
#define DIV_TV			0xc524
#define DIV_MFC			0xc528
#define DIV_G3D			0xc52c
#define DIV_IMAGE		0xc530
#define DIV_LCD0		0xc534
#define E4210_DIV_LCD1		0xc538
#define E4X12_DIV_ISP		0xc538
#define DIV_MAUDIO		0xc53c
#define DIV_FSYS0		0xc540
#define DIV_FSYS1		0xc544
#define DIV_FSYS2		0xc548
#define DIV_FSYS3		0xc54c
#define DIV_PERIL0		0xc550
#define DIV_PERIL1		0xc554
#define DIV_PERIL2		0xc558
#define DIV_PERIL3		0xc55c
#define DIV_PERIL4		0xc560
#define DIV_PERIL5		0xc564
#define E4X12_DIV_CAM1		0xc568
#define E4X12_GATE_BUS_FSYS1	0xc744
#define GATE_SCLK_CAM		0xc820
#define GATE_IP_CAM		0xc920
#define GATE_IP_TV		0xc924
#define GATE_IP_MFC		0xc928
#define GATE_IP_G3D		0xc92c
#define E4210_GATE_IP_IMAGE	0xc930
#define GATE_IP_LCD0		0xc934
#define E4210_GATE_IP_LCD1	0xc938
#define E4X12_GATE_IP_ISP	0xc938
#define E4X12_GATE_IP_MAUDIO	0xc93c
#define GATE_IP_FSYS		0xc940
#define GATE_IP_GPS		0xc94c
#define GATE_IP_PERIL		0xc950
#define E4210_GATE_IP_PERIR	0xc960
#define GATE_BLOCK		0xc970
#define CLKOUT_CMU_TOP		0xca00
#define E4X12_MPLL_LOCK		0x10008
#define E4X12_MPLL_CON0		0x10108
#define SRC_DMC			0x10200
#define SRC_MASK_DMC		0x10300
#define DIV_DMC0		0x10500
#define DIV_DMC1		0x10504
#define GATE_IP_DMC		0x10900
#define CLKOUT_CMU_DMC		0x10a00
#define APLL_LOCK		0x14000
#define E4210_MPLL_LOCK		0x14008
#define APLL_CON0		0x14100
#define E4210_MPLL_CON0		0x14108
#define SRC_CPU			0x14200
#define DIV_CPU0		0x14500
#define DIV_CPU1		0x14504
#define GATE_SCLK_CPU		0x14800
#define GATE_IP_CPU		0x14900
#define CLKOUT_CMU_CPU		0x14a00
#define PWR_CTRL1		0x15020
#define E4X12_PWR_CTRL2		0x15024
#define E4X12_DIV_ISP0		0x18300
#define E4X12_DIV_ISP1		0x18304
#define E4X12_GATE_ISP0		0x18800
#define E4X12_GATE_ISP1		0x18804

/* Below definitions are used for PWR_CTRL settings */
#define PWR_CTRL1_CORE2_DOWN_RATIO(x)		(((x) & 0x7) << 28)
#define PWR_CTRL1_CORE1_DOWN_RATIO(x)		(((x) & 0x7) << 16)
#define PWR_CTRL1_DIV2_DOWN_EN			(1 << 9)
#define PWR_CTRL1_DIV1_DOWN_EN			(1 << 8)
#define PWR_CTRL1_USE_CORE3_WFE			(1 << 7)
#define PWR_CTRL1_USE_CORE2_WFE			(1 << 6)
#define PWR_CTRL1_USE_CORE1_WFE			(1 << 5)
#define PWR_CTRL1_USE_CORE0_WFE			(1 << 4)
#define PWR_CTRL1_USE_CORE3_WFI			(1 << 3)
#define PWR_CTRL1_USE_CORE2_WFI			(1 << 2)
#define PWR_CTRL1_USE_CORE1_WFI			(1 << 1)
#define PWR_CTRL1_USE_CORE0_WFI			(1 << 0)

/* the exynos4 soc type */
enum exynos4_soc {
	EXYNOS4210,
	EXYNOS4X12,
};

/* list of PLLs to be registered */
enum exynos4_plls {
	apll, mpll, epll, vpll,
	nr_plls			/* number of PLLs */
};

static void __iomem *reg_base;
static enum exynos4_soc exynos4_soc;

/*
 * Support for CMU save/restore across system suspends
 */
#ifdef CONFIG_PM_SLEEP
static struct samsung_clk_reg_dump *exynos4_save_common;
static struct samsung_clk_reg_dump *exynos4_save_soc;
static struct samsung_clk_reg_dump *exynos4_save_pll;

/*
 * list of controller registers to be saved and restored during a
 * suspend/resume cycle.
 */
static const unsigned long exynos4210_clk_save[] __initconst = {
	E4210_SRC_IMAGE,
	E4210_SRC_LCD1,
	E4210_SRC_MASK_LCD1,
	E4210_DIV_LCD1,
	E4210_GATE_IP_IMAGE,
	E4210_GATE_IP_LCD1,
	E4210_GATE_IP_PERIR,
	E4210_MPLL_CON0,
	PWR_CTRL1,
};

static const unsigned long exynos4x12_clk_save[] __initconst = {
	E4X12_GATE_IP_IMAGE,
	E4X12_GATE_IP_PERIR,
	E4X12_SRC_CAM1,
	E4X12_DIV_ISP,
	E4X12_DIV_CAM1,
	E4X12_MPLL_CON0,
	PWR_CTRL1,
	E4X12_PWR_CTRL2,
};

static const unsigned long exynos4_clk_pll_regs[] __initconst = {
	EPLL_LOCK,
	VPLL_LOCK,
	EPLL_CON0,
	EPLL_CON1,
	EPLL_CON2,
	VPLL_CON0,
	VPLL_CON1,
	VPLL_CON2,
};

static const unsigned long exynos4_clk_regs[] __initconst = {
	SRC_LEFTBUS,
	DIV_LEFTBUS,
	GATE_IP_LEFTBUS,
	SRC_RIGHTBUS,
	DIV_RIGHTBUS,
	GATE_IP_RIGHTBUS,
	SRC_TOP0,
	SRC_TOP1,
	SRC_CAM,
	SRC_TV,
	SRC_MFC,
	SRC_G3D,
	SRC_LCD0,
	SRC_MAUDIO,
	SRC_FSYS,
	SRC_PERIL0,
	SRC_PERIL1,
	SRC_MASK_TOP,
	SRC_MASK_CAM,
	SRC_MASK_TV,
	SRC_MASK_LCD0,
	SRC_MASK_MAUDIO,
	SRC_MASK_FSYS,
	SRC_MASK_PERIL0,
	SRC_MASK_PERIL1,
	DIV_TOP,
	DIV_CAM,
	DIV_TV,
	DIV_MFC,
	DIV_G3D,
	DIV_IMAGE,
	DIV_LCD0,
	DIV_MAUDIO,
	DIV_FSYS0,
	DIV_FSYS1,
	DIV_FSYS2,
	DIV_FSYS3,
	DIV_PERIL0,
	DIV_PERIL1,
	DIV_PERIL2,
	DIV_PERIL3,
	DIV_PERIL4,
	DIV_PERIL5,
	GATE_SCLK_CAM,
	GATE_IP_CAM,
	GATE_IP_TV,
	GATE_IP_MFC,
	GATE_IP_G3D,
	GATE_IP_LCD0,
	GATE_IP_FSYS,
	GATE_IP_GPS,
	GATE_IP_PERIL,
	GATE_BLOCK,
	SRC_MASK_DMC,
	SRC_DMC,
	DIV_DMC0,
	DIV_DMC1,
	GATE_IP_DMC,
	APLL_CON0,
	SRC_CPU,
	DIV_CPU0,
	DIV_CPU1,
	GATE_SCLK_CPU,
	GATE_IP_CPU,
	CLKOUT_CMU_LEFTBUS,
	CLKOUT_CMU_RIGHTBUS,
	CLKOUT_CMU_TOP,
	CLKOUT_CMU_DMC,
	CLKOUT_CMU_CPU,
};

static const struct samsung_clk_reg_dump src_mask_suspend[] = {
	{ .offset = SRC_MASK_TOP,		.value = 0x00000001, },
	{ .offset = SRC_MASK_CAM,		.value = 0x11111111, },
	{ .offset = SRC_MASK_TV,		.value = 0x00000111, },
	{ .offset = SRC_MASK_LCD0,		.value = 0x00001111, },
	{ .offset = SRC_MASK_MAUDIO,		.value = 0x00000001, },
	{ .offset = SRC_MASK_FSYS,		.value = 0x01011111, },
	{ .offset = SRC_MASK_PERIL0,		.value = 0x01111111, },
	{ .offset = SRC_MASK_PERIL1,		.value = 0x01110111, },
	{ .offset = SRC_MASK_DMC,		.value = 0x00010000, },
};

static const struct samsung_clk_reg_dump src_mask_suspend_e4210[] = {
	{ .offset = E4210_SRC_MASK_LCD1,	.value = 0x00001111, },
};

#define PLL_ENABLED	(1 << 31)
#define PLL_LOCKED	(1 << 29)

static void exynos4_clk_enable_pll(u32 reg)
{
	u32 pll_con = readl(reg_base + reg);
	pll_con |= PLL_ENABLED;
	writel(pll_con, reg_base + reg);

	while (!(pll_con & PLL_LOCKED)) {
		cpu_relax();
		pll_con = readl(reg_base + reg);
	}
}

static void exynos4_clk_wait_for_pll(u32 reg)
{
	u32 pll_con;

	pll_con = readl(reg_base + reg);
	if (!(pll_con & PLL_ENABLED))
		return;

	while (!(pll_con & PLL_LOCKED)) {
		cpu_relax();
		pll_con = readl(reg_base + reg);
	}
}

static int exynos4_clk_suspend(void)
{
	samsung_clk_save(reg_base, exynos4_save_common,
				ARRAY_SIZE(exynos4_clk_regs));
	samsung_clk_save(reg_base, exynos4_save_pll,
				ARRAY_SIZE(exynos4_clk_pll_regs));

	exynos4_clk_enable_pll(EPLL_CON0);
	exynos4_clk_enable_pll(VPLL_CON0);

	if (exynos4_soc == EXYNOS4210) {
		samsung_clk_save(reg_base, exynos4_save_soc,
					ARRAY_SIZE(exynos4210_clk_save));
		samsung_clk_restore(reg_base, src_mask_suspend_e4210,
					ARRAY_SIZE(src_mask_suspend_e4210));
	} else {
		samsung_clk_save(reg_base, exynos4_save_soc,
					ARRAY_SIZE(exynos4x12_clk_save));
	}

	samsung_clk_restore(reg_base, src_mask_suspend,
					ARRAY_SIZE(src_mask_suspend));

	return 0;
}

static void exynos4_clk_resume(void)
{
	samsung_clk_restore(reg_base, exynos4_save_pll,
				ARRAY_SIZE(exynos4_clk_pll_regs));

	exynos4_clk_wait_for_pll(EPLL_CON0);
	exynos4_clk_wait_for_pll(VPLL_CON0);

	samsung_clk_restore(reg_base, exynos4_save_common,
				ARRAY_SIZE(exynos4_clk_regs));

	if (exynos4_soc == EXYNOS4210)
		samsung_clk_restore(reg_base, exynos4_save_soc,
					ARRAY_SIZE(exynos4210_clk_save));
	else
		samsung_clk_restore(reg_base, exynos4_save_soc,
					ARRAY_SIZE(exynos4x12_clk_save));
}

static struct syscore_ops exynos4_clk_syscore_ops = {
	.suspend = exynos4_clk_suspend,
	.resume = exynos4_clk_resume,
};

static void __init exynos4_clk_sleep_init(void)
{
	exynos4_save_common = samsung_clk_alloc_reg_dump(exynos4_clk_regs,
					ARRAY_SIZE(exynos4_clk_regs));
	if (!exynos4_save_common)
		goto err_warn;

	if (exynos4_soc == EXYNOS4210)
		exynos4_save_soc = samsung_clk_alloc_reg_dump(
					exynos4210_clk_save,
					ARRAY_SIZE(exynos4210_clk_save));
	else
		exynos4_save_soc = samsung_clk_alloc_reg_dump(
					exynos4x12_clk_save,
					ARRAY_SIZE(exynos4x12_clk_save));
	if (!exynos4_save_soc)
		goto err_common;

	exynos4_save_pll = samsung_clk_alloc_reg_dump(exynos4_clk_pll_regs,
					ARRAY_SIZE(exynos4_clk_pll_regs));
	if (!exynos4_save_pll)
		goto err_soc;

	register_syscore_ops(&exynos4_clk_syscore_ops);
	return;

err_soc:
	kfree(exynos4_save_soc);
err_common:
	kfree(exynos4_save_common);
err_warn:
	pr_warn("%s: failed to allocate sleep save data, no sleep support!\n",
		__func__);
}
#else
static void __init exynos4_clk_sleep_init(void) {}
#endif

/* list of all parent clock list */
PNAME(mout_apll_p)	= { "fin_pll", "fout_apll", };
PNAME(mout_mpll_p)	= { "fin_pll", "fout_mpll", };
PNAME(mout_epll_p)	= { "fin_pll", "fout_epll", };
PNAME(mout_vpllsrc_p)	= { "fin_pll", "sclk_hdmi24m", };
PNAME(mout_vpll_p)	= { "fin_pll", "fout_vpll", };
PNAME(sclk_evpll_p)	= { "sclk_epll", "sclk_vpll", };
PNAME(mout_mfc_p)	= { "mout_mfc0", "mout_mfc1", };
PNAME(mout_g3d_p)	= { "mout_g3d0", "mout_g3d1", };
PNAME(mout_g2d_p)	= { "mout_g2d0", "mout_g2d1", };
PNAME(mout_hdmi_p)	= { "sclk_pixel", "sclk_hdmiphy", };
PNAME(mout_jpeg_p)	= { "mout_jpeg0", "mout_jpeg1", };
PNAME(mout_spdif_p)	= { "sclk_audio0", "sclk_audio1", "sclk_audio2",
				"spdif_extclk", };
PNAME(mout_onenand_p)  = {"aclk133", "aclk160", };
PNAME(mout_onenand1_p) = {"mout_onenand", "sclk_vpll", };

/* Exynos 4210-specific parent groups */
PNAME(sclk_vpll_p4210)	= { "mout_vpllsrc", "fout_vpll", };
PNAME(mout_core_p4210)	= { "mout_apll", "sclk_mpll", };
PNAME(sclk_ampll_p4210)	= { "sclk_mpll", "sclk_apll", };
PNAME(group1_p4210)	= { "xxti", "xusbxti", "sclk_hdmi24m",
				"sclk_usbphy0", "none",	"sclk_hdmiphy",
				"sclk_mpll", "sclk_epll", "sclk_vpll", };
PNAME(mout_audio0_p4210) = { "cdclk0", "none", "sclk_hdmi24m",
				"sclk_usbphy0", "xxti", "xusbxti", "sclk_mpll",
				"sclk_epll", "sclk_vpll" };
PNAME(mout_audio1_p4210) = { "cdclk1", "none", "sclk_hdmi24m",
				"sclk_usbphy0", "xxti", "xusbxti", "sclk_mpll",
				"sclk_epll", "sclk_vpll", };
PNAME(mout_audio2_p4210) = { "cdclk2", "none", "sclk_hdmi24m",
				"sclk_usbphy0", "xxti", "xusbxti", "sclk_mpll",
				"sclk_epll", "sclk_vpll", };
PNAME(mout_mixer_p4210)	= { "sclk_dac", "sclk_hdmi", };
PNAME(mout_dac_p4210)	= { "sclk_vpll", "sclk_hdmiphy", };
PNAME(mout_pwi_p4210) = { "xxti", "xusbxti", "sclk_hdmi24m", "sclk_usbphy0",
				"sclk_usbphy1", "sclk_hdmiphy", "none",
				"sclk_epll", "sclk_vpll" };
PNAME(clkout_left_p4210) = { "sclk_mpll_div_2", "sclk_apll_div_2",
				"div_gdl", "div_gpl" };
PNAME(clkout_right_p4210) = { "sclk_mpll_div_2", "sclk_apll_div_2",
				"div_gdr", "div_gpr" };
PNAME(clkout_top_p4210) = { "fout_epll", "fout_vpll", "sclk_hdmi24m",
				"sclk_usbphy0", "sclk_usbphy1", "sclk_hdmiphy",
				"cdclk0", "cdclk1", "cdclk2", "spdif_extclk",
				"aclk160", "aclk133", "aclk200", "aclk100",
				"sclk_mfc", "sclk_g3d", "sclk_g2d",
				"cam_a_pclk", "cam_b_pclk", "s_rxbyteclkhs0_2l",
				"s_rxbyteclkhs0_4l" };
PNAME(clkout_dmc_p4210) = { "div_dmcd", "div_dmcp", "div_acp_pclk", "div_dmc",
				"div_dphy", "none", "div_pwi" };
PNAME(clkout_cpu_p4210) = { "fout_apll_div_2", "none", "fout_mpll_div_2",
				"none", "arm_clk_div_2", "div_corem0",
				"div_corem1", "div_corem0", "div_atb",
				"div_periph", "div_pclk_dbg", "div_hpm" };

/* Exynos 4x12-specific parent groups */
PNAME(mout_mpll_user_p4x12) = { "fin_pll", "sclk_mpll", };
PNAME(mout_core_p4x12)	= { "mout_apll", "mout_mpll_user_c", };
PNAME(mout_gdl_p4x12)	= { "mout_mpll_user_l", "sclk_apll", };
PNAME(mout_gdr_p4x12)	= { "mout_mpll_user_r", "sclk_apll", };
PNAME(sclk_ampll_p4x12)	= { "mout_mpll_user_t", "sclk_apll", };
PNAME(group1_p4x12)	= { "xxti", "xusbxti", "sclk_hdmi24m", "sclk_usbphy0",
				"none",	"sclk_hdmiphy", "mout_mpll_user_t",
				"sclk_epll", "sclk_vpll", };
PNAME(mout_audio0_p4x12) = { "cdclk0", "none", "sclk_hdmi24m",
				"sclk_usbphy0", "xxti", "xusbxti",
				"mout_mpll_user_t", "sclk_epll", "sclk_vpll" };
PNAME(mout_audio1_p4x12) = { "cdclk1", "none", "sclk_hdmi24m",
				"sclk_usbphy0", "xxti", "xusbxti",
				"mout_mpll_user_t", "sclk_epll", "sclk_vpll", };
PNAME(mout_audio2_p4x12) = { "cdclk2", "none", "sclk_hdmi24m",
				"sclk_usbphy0", "xxti", "xusbxti",
				"mout_mpll_user_t", "sclk_epll", "sclk_vpll", };
PNAME(aclk_p4412)	= { "mout_mpll_user_t", "sclk_apll", };
PNAME(mout_user_aclk400_mcuisp_p4x12) = {"fin_pll", "div_aclk400_mcuisp", };
PNAME(mout_user_aclk200_p4x12) = {"fin_pll", "div_aclk200", };
PNAME(mout_user_aclk266_gps_p4x12) = {"fin_pll", "div_aclk266_gps", };
PNAME(mout_pwi_p4x12) = { "xxti", "xusbxti", "sclk_hdmi24m", "sclk_usbphy0",
				"none", "sclk_hdmiphy", "sclk_mpll",
				"sclk_epll", "sclk_vpll" };
PNAME(clkout_left_p4x12) = { "sclk_mpll_user_l_div_2", "sclk_apll_div_2",
				"div_gdl", "div_gpl" };
PNAME(clkout_right_p4x12) = { "sclk_mpll_user_r_div_2", "sclk_apll_div_2",
				"div_gdr", "div_gpr" };
PNAME(clkout_top_p4x12) = { "fout_epll", "fout_vpll", "sclk_hdmi24m",
				"sclk_usbphy0", "none", "sclk_hdmiphy",
				"cdclk0", "cdclk1", "cdclk2", "spdif_extclk",
				"aclk160", "aclk133", "aclk200", "aclk100",
				"sclk_mfc", "sclk_g3d", "aclk400_mcuisp",
				"cam_a_pclk", "cam_b_pclk", "s_rxbyteclkhs0_2l",
				"s_rxbyteclkhs0_4l", "rx_half_byte_clk_csis0",
				"rx_half_byte_clk_csis1", "div_jpeg",
				"sclk_pwm_isp", "sclk_spi0_isp",
				"sclk_spi1_isp", "sclk_uart_isp",
				"sclk_mipihsi", "sclk_hdmi", "sclk_fimd0",
				"sclk_pcm0" };
PNAME(clkout_dmc_p4x12) = { "div_dmcd", "div_dmcp", "aclk_acp", "div_acp_pclk",
				"div_dmc", "div_dphy", "fout_mpll_div_2",
				"div_pwi", "none", "div_c2c", "div_c2c_aclk" };
PNAME(clkout_cpu_p4x12) = { "fout_apll_div_2", "none", "none", "none",
				"arm_clk_div_2", "div_corem0", "div_corem1",
				"div_cores", "div_atb", "div_periph",
				"div_pclk_dbg", "div_hpm" };

/* fixed rate clocks generated outside the soc */
static struct samsung_fixed_rate_clock exynos4_fixed_rate_ext_clks[] __initdata = {
	FRATE(CLK_XXTI, "xxti", NULL, 0, 0),
	FRATE(CLK_XUSBXTI, "xusbxti", NULL, 0, 0),
};

/* fixed rate clocks generated inside the soc */
static const struct samsung_fixed_rate_clock exynos4_fixed_rate_clks[] __initconst = {
	FRATE(0, "sclk_hdmi24m", NULL, 0, 24000000),
	FRATE(CLK_SCLK_HDMIPHY, "sclk_hdmiphy", "hdmi", 0, 27000000),
	FRATE(0, "sclk_usbphy0", NULL, 0, 48000000),
};

static const struct samsung_fixed_rate_clock exynos4210_fixed_rate_clks[] __initconst = {
	FRATE(0, "sclk_usbphy1", NULL, 0, 48000000),
};

static const struct samsung_fixed_factor_clock exynos4_fixed_factor_clks[] __initconst = {
	FFACTOR(0, "sclk_apll_div_2", "sclk_apll", 1, 2, 0),
	FFACTOR(0, "fout_mpll_div_2", "fout_mpll", 1, 2, 0),
	FFACTOR(0, "fout_apll_div_2", "fout_apll", 1, 2, 0),
	FFACTOR(0, "arm_clk_div_2", "div_core2", 1, 2, 0),
};

static const struct samsung_fixed_factor_clock exynos4210_fixed_factor_clks[] __initconst = {
	FFACTOR(0, "sclk_mpll_div_2", "sclk_mpll", 1, 2, 0),
};

static const struct samsung_fixed_factor_clock exynos4x12_fixed_factor_clks[] __initconst = {
	FFACTOR(0, "sclk_mpll_user_l_div_2", "mout_mpll_user_l", 1, 2, 0),
	FFACTOR(0, "sclk_mpll_user_r_div_2", "mout_mpll_user_r", 1, 2, 0),
	FFACTOR(0, "sclk_mpll_user_t_div_2", "mout_mpll_user_t", 1, 2, 0),
	FFACTOR(0, "sclk_mpll_user_c_div_2", "mout_mpll_user_c", 1, 2, 0),
};

/* list of mux clocks supported in all exynos4 soc's */
static const struct samsung_mux_clock exynos4_mux_clks[] __initconst = {
	MUX_F(CLK_MOUT_APLL, "mout_apll", mout_apll_p, SRC_CPU, 0, 1,
			CLK_SET_RATE_PARENT | CLK_RECALC_NEW_RATES, 0),
	MUX(CLK_MOUT_HDMI, "mout_hdmi", mout_hdmi_p, SRC_TV, 0, 1),
	MUX(0, "mout_mfc1", sclk_evpll_p, SRC_MFC, 4, 1),
	MUX(0, "mout_mfc", mout_mfc_p, SRC_MFC, 8, 1),
	MUX_F(CLK_MOUT_G3D1, "mout_g3d1", sclk_evpll_p, SRC_G3D, 4, 1,
			CLK_SET_RATE_PARENT, 0),
	MUX_F(CLK_MOUT_G3D, "mout_g3d", mout_g3d_p, SRC_G3D, 8, 1,
			CLK_SET_RATE_PARENT, 0),
	MUX(0, "mout_spdif", mout_spdif_p, SRC_PERIL1, 8, 2),
	MUX(0, "mout_onenand1", mout_onenand1_p, SRC_TOP0, 0, 1),
	MUX(CLK_SCLK_EPLL, "sclk_epll", mout_epll_p, SRC_TOP0, 4, 1),
	MUX(0, "mout_onenand", mout_onenand_p, SRC_TOP0, 28, 1),

	MUX(0, "mout_dmc_bus", sclk_ampll_p4210, SRC_DMC, 4, 1),
	MUX(0, "mout_dphy", sclk_ampll_p4210, SRC_DMC, 8, 1),
};

/* list of mux clocks supported in exynos4210 soc */
static const struct samsung_mux_clock exynos4210_mux_early[] __initconst = {
	MUX(0, "mout_vpllsrc", mout_vpllsrc_p, SRC_TOP1, 0, 1),
};

static const struct samsung_mux_clock exynos4210_mux_clks[] __initconst = {
	MUX(0, "mout_gdl", sclk_ampll_p4210, SRC_LEFTBUS, 0, 1),
	MUX(0, "mout_clkout_leftbus", clkout_left_p4210,
			CLKOUT_CMU_LEFTBUS, 0, 5),

	MUX(0, "mout_gdr", sclk_ampll_p4210, SRC_RIGHTBUS, 0, 1),
	MUX(0, "mout_clkout_rightbus", clkout_right_p4210,
			CLKOUT_CMU_RIGHTBUS, 0, 5),

	MUX(0, "mout_aclk200", sclk_ampll_p4210, SRC_TOP0, 12, 1),
	MUX(0, "mout_aclk100", sclk_ampll_p4210, SRC_TOP0, 16, 1),
	MUX(0, "mout_aclk160", sclk_ampll_p4210, SRC_TOP0, 20, 1),
	MUX(0, "mout_aclk133", sclk_ampll_p4210, SRC_TOP0, 24, 1),
	MUX(CLK_MOUT_MIXER, "mout_mixer", mout_mixer_p4210, SRC_TV, 4, 1),
	MUX(0, "mout_dac", mout_dac_p4210, SRC_TV, 8, 1),
	MUX(0, "mout_g2d0", sclk_ampll_p4210, E4210_SRC_IMAGE, 0, 1),
	MUX(0, "mout_g2d1", sclk_evpll_p, E4210_SRC_IMAGE, 4, 1),
	MUX(0, "mout_g2d", mout_g2d_p, E4210_SRC_IMAGE, 8, 1),
	MUX(0, "mout_fimd1", group1_p4210, E4210_SRC_LCD1, 0, 4),
	MUX(0, "mout_mipi1", group1_p4210, E4210_SRC_LCD1, 12, 4),
	MUX(CLK_SCLK_MPLL, "sclk_mpll", mout_mpll_p, SRC_CPU, 8, 1),
	MUX(CLK_MOUT_CORE, "mout_core", mout_core_p4210, SRC_CPU, 16, 1),
	MUX(0, "mout_hpm", mout_core_p4210, SRC_CPU, 20, 1),
	MUX(CLK_SCLK_VPLL, "sclk_vpll", sclk_vpll_p4210, SRC_TOP0, 8, 1),
	MUX(CLK_MOUT_FIMC0, "mout_fimc0", group1_p4210, SRC_CAM, 0, 4),
	MUX(CLK_MOUT_FIMC1, "mout_fimc1", group1_p4210, SRC_CAM, 4, 4),
	MUX(CLK_MOUT_FIMC2, "mout_fimc2", group1_p4210, SRC_CAM, 8, 4),
	MUX(CLK_MOUT_FIMC3, "mout_fimc3", group1_p4210, SRC_CAM, 12, 4),
	MUX(CLK_MOUT_CAM0, "mout_cam0", group1_p4210, SRC_CAM, 16, 4),
	MUX(CLK_MOUT_CAM1, "mout_cam1", group1_p4210, SRC_CAM, 20, 4),
	MUX(CLK_MOUT_CSIS0, "mout_csis0", group1_p4210, SRC_CAM, 24, 4),
	MUX(CLK_MOUT_CSIS1, "mout_csis1", group1_p4210, SRC_CAM, 28, 4),
	MUX(0, "mout_mfc0", sclk_ampll_p4210, SRC_MFC, 0, 1),
	MUX_F(CLK_MOUT_G3D0, "mout_g3d0", sclk_ampll_p4210, SRC_G3D, 0, 1,
			CLK_SET_RATE_PARENT, 0),
	MUX(0, "mout_fimd0", group1_p4210, SRC_LCD0, 0, 4),
	MUX(0, "mout_mipi0", group1_p4210, SRC_LCD0, 12, 4),
	MUX(0, "mout_audio0", mout_audio0_p4210, SRC_MAUDIO, 0, 4),
	MUX(0, "mout_mmc0", group1_p4210, SRC_FSYS, 0, 4),
	MUX(0, "mout_mmc1", group1_p4210, SRC_FSYS, 4, 4),
	MUX(0, "mout_mmc2", group1_p4210, SRC_FSYS, 8, 4),
	MUX(0, "mout_mmc3", group1_p4210, SRC_FSYS, 12, 4),
	MUX(0, "mout_mmc4", group1_p4210, SRC_FSYS, 16, 4),
	MUX(0, "mout_sata", sclk_ampll_p4210, SRC_FSYS, 24, 1),
	MUX(0, "mout_uart0", group1_p4210, SRC_PERIL0, 0, 4),
	MUX(0, "mout_uart1", group1_p4210, SRC_PERIL0, 4, 4),
	MUX(0, "mout_uart2", group1_p4210, SRC_PERIL0, 8, 4),
	MUX(0, "mout_uart3", group1_p4210, SRC_PERIL0, 12, 4),
	MUX(0, "mout_uart4", group1_p4210, SRC_PERIL0, 16, 4),
	MUX(0, "mout_audio1", mout_audio1_p4210, SRC_PERIL1, 0, 4),
	MUX(0, "mout_audio2", mout_audio2_p4210, SRC_PERIL1, 4, 4),
	MUX(0, "mout_spi0", group1_p4210, SRC_PERIL1, 16, 4),
	MUX(0, "mout_spi1", group1_p4210, SRC_PERIL1, 20, 4),
	MUX(0, "mout_spi2", group1_p4210, SRC_PERIL1, 24, 4),
	MUX(0, "mout_clkout_top", clkout_top_p4210, CLKOUT_CMU_TOP, 0, 5),

	MUX(0, "mout_pwi", mout_pwi_p4210, SRC_DMC, 16, 4),
	MUX(0, "mout_clkout_dmc", clkout_dmc_p4210, CLKOUT_CMU_DMC, 0, 5),

	MUX(0, "mout_clkout_cpu", clkout_cpu_p4210, CLKOUT_CMU_CPU, 0, 5),
};

/* list of mux clocks supported in exynos4x12 soc */
static const struct samsung_mux_clock exynos4x12_mux_clks[] __initconst = {
	MUX(0, "mout_mpll_user_l", mout_mpll_p, SRC_LEFTBUS, 4, 1),
	MUX(0, "mout_gdl", mout_gdl_p4x12, SRC_LEFTBUS, 0, 1),
	MUX(0, "mout_clkout_leftbus", clkout_left_p4x12,
			CLKOUT_CMU_LEFTBUS, 0, 5),

	MUX(0, "mout_mpll_user_r", mout_mpll_p, SRC_RIGHTBUS, 4, 1),
	MUX(0, "mout_gdr", mout_gdr_p4x12, SRC_RIGHTBUS, 0, 1),
	MUX(0, "mout_clkout_rightbus", clkout_right_p4x12,
			CLKOUT_CMU_RIGHTBUS, 0, 5),

	MUX(CLK_MOUT_MPLL_USER_C, "mout_mpll_user_c", mout_mpll_user_p4x12,
			SRC_CPU, 24, 1),
	MUX(0, "mout_clkout_cpu", clkout_cpu_p4x12, CLKOUT_CMU_CPU, 0, 5),

	MUX(0, "mout_aclk266_gps", aclk_p4412, SRC_TOP1, 4, 1),
	MUX(0, "mout_aclk400_mcuisp", aclk_p4412, SRC_TOP1, 8, 1),
	MUX(CLK_MOUT_MPLL_USER_T, "mout_mpll_user_t", mout_mpll_user_p4x12,
			SRC_TOP1, 12, 1),
	MUX(0, "mout_user_aclk266_gps", mout_user_aclk266_gps_p4x12,
			SRC_TOP1, 16, 1),
	MUX(CLK_ACLK200, "aclk200", mout_user_aclk200_p4x12, SRC_TOP1, 20, 1),
	MUX(CLK_ACLK400_MCUISP, "aclk400_mcuisp",
		mout_user_aclk400_mcuisp_p4x12, SRC_TOP1, 24, 1),
	MUX(0, "mout_aclk200", aclk_p4412, SRC_TOP0, 12, 1),
	MUX(0, "mout_aclk100", aclk_p4412, SRC_TOP0, 16, 1),
	MUX(0, "mout_aclk160", aclk_p4412, SRC_TOP0, 20, 1),
	MUX(0, "mout_aclk133", aclk_p4412, SRC_TOP0, 24, 1),
	MUX(0, "mout_mdnie0", group1_p4x12, SRC_LCD0, 4, 4),
	MUX(0, "mout_mdnie_pwm0", group1_p4x12, SRC_LCD0, 8, 4),
	MUX(0, "mout_sata", sclk_ampll_p4x12, SRC_FSYS, 24, 1),
	MUX(0, "mout_jpeg0", sclk_ampll_p4x12, E4X12_SRC_CAM1, 0, 1),
	MUX(0, "mout_jpeg1", sclk_evpll_p, E4X12_SRC_CAM1, 4, 1),
	MUX(0, "mout_jpeg", mout_jpeg_p, E4X12_SRC_CAM1, 8, 1),
	MUX(CLK_SCLK_MPLL, "sclk_mpll", mout_mpll_p, SRC_DMC, 12, 1),
	MUX(CLK_SCLK_VPLL, "sclk_vpll", mout_vpll_p, SRC_TOP0, 8, 1),
	MUX(CLK_MOUT_CORE, "mout_core", mout_core_p4x12, SRC_CPU, 16, 1),
	MUX(0, "mout_hpm", mout_core_p4x12, SRC_CPU, 20, 1),
	MUX(CLK_MOUT_FIMC0, "mout_fimc0", group1_p4x12, SRC_CAM, 0, 4),
	MUX(CLK_MOUT_FIMC1, "mout_fimc1", group1_p4x12, SRC_CAM, 4, 4),
	MUX(CLK_MOUT_FIMC2, "mout_fimc2", group1_p4x12, SRC_CAM, 8, 4),
	MUX(CLK_MOUT_FIMC3, "mout_fimc3", group1_p4x12, SRC_CAM, 12, 4),
	MUX(CLK_MOUT_CAM0, "mout_cam0", group1_p4x12, SRC_CAM, 16, 4),
	MUX(CLK_MOUT_CAM1, "mout_cam1", group1_p4x12, SRC_CAM, 20, 4),
	MUX(CLK_MOUT_CSIS0, "mout_csis0", group1_p4x12, SRC_CAM, 24, 4),
	MUX(CLK_MOUT_CSIS1, "mout_csis1", group1_p4x12, SRC_CAM, 28, 4),
	MUX(0, "mout_mfc0", sclk_ampll_p4x12, SRC_MFC, 0, 1),
	MUX_F(CLK_MOUT_G3D0, "mout_g3d0", sclk_ampll_p4x12, SRC_G3D, 0, 1,
			CLK_SET_RATE_PARENT, 0),
	MUX(0, "mout_fimd0", group1_p4x12, SRC_LCD0, 0, 4),
	MUX(0, "mout_mipi0", group1_p4x12, SRC_LCD0, 12, 4),
	MUX(0, "mout_audio0", mout_audio0_p4x12, SRC_MAUDIO, 0, 4),
	MUX(0, "mout_mmc0", group1_p4x12, SRC_FSYS, 0, 4),
	MUX(0, "mout_mmc1", group1_p4x12, SRC_FSYS, 4, 4),
	MUX(0, "mout_mmc2", group1_p4x12, SRC_FSYS, 8, 4),
	MUX(0, "mout_mmc3", group1_p4x12, SRC_FSYS, 12, 4),
	MUX(0, "mout_mmc4", group1_p4x12, SRC_FSYS, 16, 4),
	MUX(0, "mout_mipihsi", aclk_p4412, SRC_FSYS, 24, 1),
	MUX(0, "mout_uart0", group1_p4x12, SRC_PERIL0, 0, 4),
	MUX(0, "mout_uart1", group1_p4x12, SRC_PERIL0, 4, 4),
	MUX(0, "mout_uart2", group1_p4x12, SRC_PERIL0, 8, 4),
	MUX(0, "mout_uart3", group1_p4x12, SRC_PERIL0, 12, 4),
	MUX(0, "mout_uart4", group1_p4x12, SRC_PERIL0, 16, 4),
	MUX(0, "mout_audio1", mout_audio1_p4x12, SRC_PERIL1, 0, 4),
	MUX(0, "mout_audio2", mout_audio2_p4x12, SRC_PERIL1, 4, 4),
	MUX(0, "mout_spi0", group1_p4x12, SRC_PERIL1, 16, 4),
	MUX(0, "mout_spi1", group1_p4x12, SRC_PERIL1, 20, 4),
	MUX(0, "mout_spi2", group1_p4x12, SRC_PERIL1, 24, 4),
	MUX(0, "mout_pwm_isp", group1_p4x12, E4X12_SRC_ISP, 0, 4),
	MUX(0, "mout_spi0_isp", group1_p4x12, E4X12_SRC_ISP, 4, 4),
	MUX(0, "mout_spi1_isp", group1_p4x12, E4X12_SRC_ISP, 8, 4),
	MUX(0, "mout_uart_isp", group1_p4x12, E4X12_SRC_ISP, 12, 4),
	MUX(0, "mout_clkout_top", clkout_top_p4x12, CLKOUT_CMU_TOP, 0, 5),

	MUX(0, "mout_c2c", sclk_ampll_p4210, SRC_DMC, 0, 1),
	MUX(0, "mout_pwi", mout_pwi_p4x12, SRC_DMC, 16, 4),
	MUX(0, "mout_g2d0", sclk_ampll_p4210, SRC_DMC, 20, 1),
	MUX(0, "mout_g2d1", sclk_evpll_p, SRC_DMC, 24, 1),
	MUX(0, "mout_g2d", mout_g2d_p, SRC_DMC, 28, 1),
	MUX(0, "mout_clkout_dmc", clkout_dmc_p4x12, CLKOUT_CMU_DMC, 0, 5),
};

/* list of divider clocks supported in all exynos4 soc's */
static const struct samsung_div_clock exynos4_div_clks[] __initconst = {
	DIV(CLK_DIV_GDL, "div_gdl", "mout_gdl", DIV_LEFTBUS, 0, 3),
	DIV(0, "div_gpl", "div_gdl", DIV_LEFTBUS, 4, 3),
	DIV(0, "div_clkout_leftbus", "mout_clkout_leftbus",
			CLKOUT_CMU_LEFTBUS, 8, 6),

	DIV(CLK_DIV_GDR, "div_gdr", "mout_gdr", DIV_RIGHTBUS, 0, 3),
	DIV(0, "div_gpr", "div_gdr", DIV_RIGHTBUS, 4, 3),
	DIV(0, "div_clkout_rightbus", "mout_clkout_rightbus",
			CLKOUT_CMU_RIGHTBUS, 8, 6),

	DIV(0, "div_core", "mout_core", DIV_CPU0, 0, 3),
	DIV(0, "div_corem0", "div_core2", DIV_CPU0, 4, 3),
	DIV(0, "div_corem1", "div_core2", DIV_CPU0, 8, 3),
	DIV(0, "div_periph", "div_core2", DIV_CPU0, 12, 3),
	DIV(0, "div_atb", "mout_core", DIV_CPU0, 16, 3),
	DIV(0, "div_pclk_dbg", "div_atb", DIV_CPU0, 20, 3),
	DIV(0, "div_core2", "div_core", DIV_CPU0, 28, 3),
	DIV(0, "div_copy", "mout_hpm", DIV_CPU1, 0, 3),
	DIV(0, "div_hpm", "div_copy", DIV_CPU1, 4, 3),
	DIV(0, "div_clkout_cpu", "mout_clkout_cpu", CLKOUT_CMU_CPU, 8, 6),

	DIV(0, "div_fimc0", "mout_fimc0", DIV_CAM, 0, 4),
	DIV(0, "div_fimc1", "mout_fimc1", DIV_CAM, 4, 4),
	DIV(0, "div_fimc2", "mout_fimc2", DIV_CAM, 8, 4),
	DIV(0, "div_fimc3", "mout_fimc3", DIV_CAM, 12, 4),
	DIV(0, "div_cam0", "mout_cam0", DIV_CAM, 16, 4),
	DIV(0, "div_cam1", "mout_cam1", DIV_CAM, 20, 4),
	DIV(0, "div_csis0", "mout_csis0", DIV_CAM, 24, 4),
	DIV(0, "div_csis1", "mout_csis1", DIV_CAM, 28, 4),
	DIV(CLK_SCLK_MFC, "sclk_mfc", "mout_mfc", DIV_MFC, 0, 4),
	DIV(CLK_SCLK_G3D, "sclk_g3d", "mout_g3d", DIV_G3D, 0, 4),
	DIV(0, "div_fimd0", "mout_fimd0", DIV_LCD0, 0, 4),
	DIV(0, "div_mipi0", "mout_mipi0", DIV_LCD0, 16, 4),
	DIV(0, "div_audio0", "mout_audio0", DIV_MAUDIO, 0, 4),
	DIV(CLK_SCLK_PCM0, "sclk_pcm0", "sclk_audio0", DIV_MAUDIO, 4, 8),
	DIV(0, "div_mmc0", "mout_mmc0", DIV_FSYS1, 0, 4),
	DIV(0, "div_mmc1", "mout_mmc1", DIV_FSYS1, 16, 4),
	DIV(0, "div_mmc2", "mout_mmc2", DIV_FSYS2, 0, 4),
	DIV(0, "div_mmc3", "mout_mmc3", DIV_FSYS2, 16, 4),
	DIV(CLK_SCLK_PIXEL, "sclk_pixel", "sclk_vpll", DIV_TV, 0, 4),
	DIV(CLK_ACLK100, "aclk100", "mout_aclk100", DIV_TOP, 4, 4),
	DIV(CLK_ACLK160, "aclk160", "mout_aclk160", DIV_TOP, 8, 3),
	DIV(CLK_ACLK133, "aclk133", "mout_aclk133", DIV_TOP, 12, 3),
	DIV(0, "div_onenand", "mout_onenand1", DIV_TOP, 16, 3),
	DIV(CLK_SCLK_SLIMBUS, "sclk_slimbus", "sclk_epll", DIV_PERIL3, 4, 4),
	DIV(CLK_SCLK_PCM1, "sclk_pcm1", "sclk_audio1", DIV_PERIL4, 4, 8),
	DIV(CLK_SCLK_PCM2, "sclk_pcm2", "sclk_audio2", DIV_PERIL4, 20, 8),
	DIV(CLK_SCLK_I2S1, "sclk_i2s1", "sclk_audio1", DIV_PERIL5, 0, 6),
	DIV(CLK_SCLK_I2S2, "sclk_i2s2", "sclk_audio2", DIV_PERIL5, 8, 6),
	DIV(0, "div_mmc4", "mout_mmc4", DIV_FSYS3, 0, 4),
	DIV_F(0, "div_mmc_pre4", "div_mmc4", DIV_FSYS3, 8, 8,
			CLK_SET_RATE_PARENT, 0),
	DIV(0, "div_uart0", "mout_uart0", DIV_PERIL0, 0, 4),
	DIV(0, "div_uart1", "mout_uart1", DIV_PERIL0, 4, 4),
	DIV(0, "div_uart2", "mout_uart2", DIV_PERIL0, 8, 4),
	DIV(0, "div_uart3", "mout_uart3", DIV_PERIL0, 12, 4),
	DIV(0, "div_uart4", "mout_uart4", DIV_PERIL0, 16, 4),
	DIV(0, "div_spi0", "mout_spi0", DIV_PERIL1, 0, 4),
	DIV(0, "div_spi_pre0", "div_spi0", DIV_PERIL1, 8, 8),
	DIV(0, "div_spi1", "mout_spi1", DIV_PERIL1, 16, 4),
	DIV(0, "div_spi_pre1", "div_spi1", DIV_PERIL1, 24, 8),
	DIV(0, "div_spi2", "mout_spi2", DIV_PERIL2, 0, 4),
	DIV(0, "div_spi_pre2", "div_spi2", DIV_PERIL2, 8, 8),
	DIV(0, "div_audio1", "mout_audio1", DIV_PERIL4, 0, 4),
	DIV(0, "div_audio2", "mout_audio2", DIV_PERIL4, 16, 4),
	DIV(CLK_SCLK_APLL, "sclk_apll", "mout_apll", DIV_CPU0, 24, 3),
	DIV_F(0, "div_mipi_pre0", "div_mipi0", DIV_LCD0, 20, 4,
			CLK_SET_RATE_PARENT, 0),
	DIV_F(0, "div_mmc_pre0", "div_mmc0", DIV_FSYS1, 8, 8,
			CLK_SET_RATE_PARENT, 0),
	DIV_F(0, "div_mmc_pre1", "div_mmc1", DIV_FSYS1, 24, 8,
			CLK_SET_RATE_PARENT, 0),
	DIV_F(0, "div_mmc_pre2", "div_mmc2", DIV_FSYS2, 8, 8,
			CLK_SET_RATE_PARENT, 0),
	DIV_F(0, "div_mmc_pre3", "div_mmc3", DIV_FSYS2, 24, 8,
			CLK_SET_RATE_PARENT, 0),
	DIV(0, "div_clkout_top", "mout_clkout_top", CLKOUT_CMU_TOP, 8, 6),

	DIV(CLK_DIV_ACP, "div_acp", "mout_dmc_bus", DIV_DMC0, 0, 3),
	DIV(0, "div_acp_pclk", "div_acp", DIV_DMC0, 4, 3),
	DIV(0, "div_dphy", "mout_dphy", DIV_DMC0, 8, 3),
	DIV(CLK_DIV_DMC, "div_dmc", "mout_dmc_bus", DIV_DMC0, 12, 3),
	DIV(0, "div_dmcd", "div_dmc", DIV_DMC0, 16, 3),
	DIV(0, "div_dmcp", "div_dmcd", DIV_DMC0, 20, 3),
	DIV(0, "div_pwi", "mout_pwi", DIV_DMC1, 8, 4),
	DIV(0, "div_clkout_dmc", "mout_clkout_dmc", CLKOUT_CMU_DMC, 8, 6),
};

/* list of divider clocks supported in exynos4210 soc */
static const struct samsung_div_clock exynos4210_div_clks[] __initconst = {
	DIV(CLK_ACLK200, "aclk200", "mout_aclk200", DIV_TOP, 0, 3),
	DIV(CLK_SCLK_FIMG2D, "sclk_fimg2d", "mout_g2d", DIV_IMAGE, 0, 4),
	DIV(0, "div_fimd1", "mout_fimd1", E4210_DIV_LCD1, 0, 4),
	DIV(0, "div_mipi1", "mout_mipi1", E4210_DIV_LCD1, 16, 4),
	DIV(0, "div_sata", "mout_sata", DIV_FSYS0, 20, 4),
	DIV_F(0, "div_mipi_pre1", "div_mipi1", E4210_DIV_LCD1, 20, 4,
			CLK_SET_RATE_PARENT, 0),
};

/* list of divider clocks supported in exynos4x12 soc */
static const struct samsung_div_clock exynos4x12_div_clks[] __initconst = {
	DIV(0, "div_mdnie0", "mout_mdnie0", DIV_LCD0, 4, 4),
	DIV(0, "div_mdnie_pwm0", "mout_mdnie_pwm0", DIV_LCD0, 8, 4),
	DIV(0, "div_mdnie_pwm_pre0", "div_mdnie_pwm0", DIV_LCD0, 12, 4),
	DIV(0, "div_mipihsi", "mout_mipihsi", DIV_FSYS0, 20, 4),
	DIV(0, "div_jpeg", "mout_jpeg", E4X12_DIV_CAM1, 0, 4),
	DIV(CLK_DIV_ACLK200, "div_aclk200", "mout_aclk200", DIV_TOP, 0, 3),
	DIV(0, "div_aclk266_gps", "mout_aclk266_gps", DIV_TOP, 20, 3),
	DIV(CLK_DIV_ACLK400_MCUISP, "div_aclk400_mcuisp", "mout_aclk400_mcuisp",
						DIV_TOP, 24, 3),
	DIV(0, "div_pwm_isp", "mout_pwm_isp", E4X12_DIV_ISP, 0, 4),
	DIV(0, "div_spi0_isp", "mout_spi0_isp", E4X12_DIV_ISP, 4, 4),
	DIV(0, "div_spi0_isp_pre", "div_spi0_isp", E4X12_DIV_ISP, 8, 8),
	DIV(0, "div_spi1_isp", "mout_spi1_isp", E4X12_DIV_ISP, 16, 4),
	DIV(0, "div_spi1_isp_pre", "div_spi1_isp", E4X12_DIV_ISP, 20, 8),
	DIV(0, "div_uart_isp", "mout_uart_isp", E4X12_DIV_ISP, 28, 4),
	DIV(CLK_SCLK_FIMG2D, "sclk_fimg2d", "mout_g2d", DIV_DMC1, 0, 4),
	DIV(CLK_DIV_C2C, "div_c2c", "mout_c2c", DIV_DMC1, 4, 3),
	DIV(0, "div_c2c_aclk", "div_c2c", DIV_DMC1, 12, 3),
};

static struct samsung_div_clock exynos4x12_isp_div_clks[] = {
	DIV_F(CLK_DIV_ISP0, "div_isp0", "aclk200", E4X12_DIV_ISP0, 0, 3,
						CLK_GET_RATE_NOCACHE, 0),
	DIV_F(CLK_DIV_ISP1, "div_isp1", "aclk200", E4X12_DIV_ISP0, 4, 3,
						CLK_GET_RATE_NOCACHE, 0),
	DIV(0, "div_mpwm", "div_isp1", E4X12_DIV_ISP1, 0, 3),
	DIV_F(CLK_DIV_MCUISP0, "div_mcuisp0", "aclk400_mcuisp", E4X12_DIV_ISP1,
						4, 3, CLK_GET_RATE_NOCACHE, 0),
	DIV_F(CLK_DIV_MCUISP1, "div_mcuisp1", "div_mcuisp0", E4X12_DIV_ISP1,
						8, 3, CLK_GET_RATE_NOCACHE, 0),
};

/* list of gate clocks supported in all exynos4 soc's */
static const struct samsung_gate_clock exynos4_gate_clks[] __initconst = {
	GATE(CLK_PPMULEFT, "ppmuleft", "aclk200", GATE_IP_LEFTBUS, 1, 0, 0),
	GATE(CLK_PPMURIGHT, "ppmuright", "aclk200", GATE_IP_RIGHTBUS, 1, 0, 0),
	GATE(CLK_SCLK_HDMI, "sclk_hdmi", "mout_hdmi", SRC_MASK_TV, 0, 0, 0),
	GATE(CLK_SCLK_SPDIF, "sclk_spdif", "mout_spdif", SRC_MASK_PERIL1, 8, 0,
		0),
	GATE(CLK_JPEG, "jpeg", "aclk160", GATE_IP_CAM, 6, 0, 0),
	GATE(CLK_MIE0, "mie0", "aclk160", GATE_IP_LCD0, 1, 0, 0),
	GATE(CLK_DSIM0, "dsim0", "aclk160", GATE_IP_LCD0, 3, 0, 0),
	GATE(CLK_FIMD1, "fimd1", "aclk160", E4210_GATE_IP_LCD1, 0, 0, 0),
	GATE(CLK_MIE1, "mie1", "aclk160", E4210_GATE_IP_LCD1, 1, 0, 0),
	GATE(CLK_DSIM1, "dsim1", "aclk160", E4210_GATE_IP_LCD1, 3, 0, 0),
	GATE(CLK_SMMU_FIMD1, "smmu_fimd1", "aclk160", E4210_GATE_IP_LCD1, 4, 0,
		0),
	GATE(CLK_TSI, "tsi", "aclk133", GATE_IP_FSYS, 4, 0, 0),
	GATE(CLK_SROMC, "sromc", "aclk133", GATE_IP_FSYS, 11, 0, 0),
	GATE(CLK_G3D, "g3d", "aclk200", GATE_IP_G3D, 0, 0, 0),
	GATE(CLK_PPMUG3D, "ppmug3d", "aclk200", GATE_IP_G3D, 1, 0, 0),
	GATE(CLK_USB_DEVICE, "usb_device", "aclk133", GATE_IP_FSYS, 13, 0, 0),
	GATE(CLK_ONENAND, "onenand", "aclk133", GATE_IP_FSYS, 15, 0, 0),
	GATE(CLK_NFCON, "nfcon", "aclk133", GATE_IP_FSYS, 16, 0, 0),
	GATE(CLK_GPS, "gps", "aclk133", GATE_IP_GPS, 0, 0, 0),
	GATE(CLK_SMMU_GPS, "smmu_gps", "aclk133", GATE_IP_GPS, 1, 0, 0),
	GATE(CLK_PPMUGPS, "ppmugps", "aclk200", GATE_IP_GPS, 2, 0, 0),
	GATE(CLK_SLIMBUS, "slimbus", "aclk100", GATE_IP_PERIL, 25, 0, 0),
	GATE(CLK_SCLK_CAM0, "sclk_cam0", "div_cam0", GATE_SCLK_CAM, 4,
			CLK_SET_RATE_PARENT, 0),
	GATE(CLK_SCLK_CAM1, "sclk_cam1", "div_cam1", GATE_SCLK_CAM, 5,
			CLK_SET_RATE_PARENT, 0),
	GATE(CLK_SCLK_MIPI0, "sclk_mipi0", "div_mipi_pre0",
			SRC_MASK_LCD0, 12, CLK_SET_RATE_PARENT, 0),
	GATE(CLK_SCLK_AUDIO0, "sclk_audio0", "div_audio0", SRC_MASK_MAUDIO, 0,
			CLK_SET_RATE_PARENT, 0),
	GATE(CLK_SCLK_AUDIO1, "sclk_audio1", "div_audio1", SRC_MASK_PERIL1, 0,
			CLK_SET_RATE_PARENT, 0),
	GATE(CLK_VP, "vp", "aclk160", GATE_IP_TV, 0, 0, 0),
	GATE(CLK_MIXER, "mixer", "aclk160", GATE_IP_TV, 1, 0, 0),
	GATE(CLK_HDMI, "hdmi", "aclk160", GATE_IP_TV, 3, 0, 0),
	GATE(CLK_PWM, "pwm", "aclk100", GATE_IP_PERIL, 24, 0, 0),
	GATE(CLK_SDMMC4, "sdmmc4", "aclk133", GATE_IP_FSYS, 9, 0, 0),
	GATE(CLK_USB_HOST, "usb_host", "aclk133", GATE_IP_FSYS, 12, 0, 0),
	GATE(CLK_SCLK_FIMC0, "sclk_fimc0", "div_fimc0", SRC_MASK_CAM, 0,
			CLK_SET_RATE_PARENT, 0),
	GATE(CLK_SCLK_FIMC1, "sclk_fimc1", "div_fimc1", SRC_MASK_CAM, 4,
			CLK_SET_RATE_PARENT, 0),
	GATE(CLK_SCLK_FIMC2, "sclk_fimc2", "div_fimc2", SRC_MASK_CAM, 8,
			CLK_SET_RATE_PARENT, 0),
	GATE(CLK_SCLK_FIMC3, "sclk_fimc3", "div_fimc3", SRC_MASK_CAM, 12,
			CLK_SET_RATE_PARENT, 0),
	GATE(CLK_SCLK_CSIS0, "sclk_csis0", "div_csis0", SRC_MASK_CAM, 24,
			CLK_SET_RATE_PARENT, 0),
	GATE(CLK_SCLK_CSIS1, "sclk_csis1", "div_csis1", SRC_MASK_CAM, 28,
			CLK_SET_RATE_PARENT, 0),
	GATE(CLK_SCLK_FIMD0, "sclk_fimd0", "div_fimd0", SRC_MASK_LCD0, 0,
			CLK_SET_RATE_PARENT, 0),
	GATE(CLK_SCLK_MMC0, "sclk_mmc0", "div_mmc_pre0", SRC_MASK_FSYS, 0,
			CLK_SET_RATE_PARENT, 0),
	GATE(CLK_SCLK_MMC1, "sclk_mmc1", "div_mmc_pre1", SRC_MASK_FSYS, 4,
			CLK_SET_RATE_PARENT, 0),
	GATE(CLK_SCLK_MMC2, "sclk_mmc2", "div_mmc_pre2", SRC_MASK_FSYS, 8,
			CLK_SET_RATE_PARENT, 0),
	GATE(CLK_SCLK_MMC3, "sclk_mmc3", "div_mmc_pre3", SRC_MASK_FSYS, 12,
			CLK_SET_RATE_PARENT, 0),
	GATE(CLK_SCLK_MMC4, "sclk_mmc4", "div_mmc_pre4", SRC_MASK_FSYS, 16,
			CLK_SET_RATE_PARENT, 0),
	GATE(CLK_SCLK_UART0, "uclk0", "div_uart0", SRC_MASK_PERIL0, 0,
			CLK_SET_RATE_PARENT, 0),
	GATE(CLK_SCLK_UART1, "uclk1", "div_uart1", SRC_MASK_PERIL0, 4,
			CLK_SET_RATE_PARENT, 0),
	GATE(CLK_SCLK_UART2, "uclk2", "div_uart2", SRC_MASK_PERIL0, 8,
			CLK_SET_RATE_PARENT, 0),
	GATE(CLK_SCLK_UART3, "uclk3", "div_uart3", SRC_MASK_PERIL0, 12,
			CLK_SET_RATE_PARENT, 0),
	GATE(CLK_SCLK_UART4, "uclk4", "div_uart4", SRC_MASK_PERIL0, 16,
			CLK_SET_RATE_PARENT, 0),
	GATE(CLK_SCLK_AUDIO2, "sclk_audio2", "div_audio2", SRC_MASK_PERIL1, 4,
			CLK_SET_RATE_PARENT, 0),
	GATE(CLK_SCLK_SPI0, "sclk_spi0", "div_spi_pre0", SRC_MASK_PERIL1, 16,
			CLK_SET_RATE_PARENT, 0),
	GATE(CLK_SCLK_SPI1, "sclk_spi1", "div_spi_pre1", SRC_MASK_PERIL1, 20,
			CLK_SET_RATE_PARENT, 0),
	GATE(CLK_SCLK_SPI2, "sclk_spi2", "div_spi_pre2", SRC_MASK_PERIL1, 24,
			CLK_SET_RATE_PARENT, 0),
	GATE(CLK_FIMC0, "fimc0", "aclk160", GATE_IP_CAM, 0,
			0, 0),
	GATE(CLK_FIMC1, "fimc1", "aclk160", GATE_IP_CAM, 1,
			0, 0),
	GATE(CLK_FIMC2, "fimc2", "aclk160", GATE_IP_CAM, 2,
			0, 0),
	GATE(CLK_FIMC3, "fimc3", "aclk160", GATE_IP_CAM, 3,
			0, 0),
	GATE(CLK_CSIS0, "csis0", "aclk160", GATE_IP_CAM, 4,
			0, 0),
	GATE(CLK_CSIS1, "csis1", "aclk160", GATE_IP_CAM, 5,
			0, 0),
	GATE(CLK_SMMU_FIMC0, "smmu_fimc0", "aclk160", GATE_IP_CAM, 7,
			0, 0),
	GATE(CLK_SMMU_FIMC1, "smmu_fimc1", "aclk160", GATE_IP_CAM, 8,
			0, 0),
	GATE(CLK_SMMU_FIMC2, "smmu_fimc2", "aclk160", GATE_IP_CAM, 9,
			0, 0),
	GATE(CLK_SMMU_FIMC3, "smmu_fimc3", "aclk160", GATE_IP_CAM, 10,
			0, 0),
	GATE(CLK_SMMU_JPEG, "smmu_jpeg", "aclk160", GATE_IP_CAM, 11,
			0, 0),
	GATE(CLK_PPMUCAMIF, "ppmucamif", "aclk160", GATE_IP_CAM, 16, 0, 0),
	GATE(CLK_PIXELASYNCM0, "pxl_async0", "aclk160", GATE_IP_CAM, 17, 0, 0),
	GATE(CLK_PIXELASYNCM1, "pxl_async1", "aclk160", GATE_IP_CAM, 18, 0, 0),
	GATE(CLK_SMMU_TV, "smmu_tv", "aclk160", GATE_IP_TV, 4,
			0, 0),
	GATE(CLK_PPMUTV, "ppmutv", "aclk160", GATE_IP_TV, 5, 0, 0),
	GATE(CLK_MFC, "mfc", "aclk100", GATE_IP_MFC, 0, 0, 0),
	GATE(CLK_SMMU_MFCL, "smmu_mfcl", "aclk100", GATE_IP_MFC, 1,
			0, 0),
	GATE(CLK_SMMU_MFCR, "smmu_mfcr", "aclk100", GATE_IP_MFC, 2,
			0, 0),
	GATE(CLK_PPMUMFC_L, "ppmumfc_l", "aclk100", GATE_IP_MFC, 3, 0, 0),
	GATE(CLK_PPMUMFC_R, "ppmumfc_r", "aclk100", GATE_IP_MFC, 4, 0, 0),
	GATE(CLK_FIMD0, "fimd0", "aclk160", GATE_IP_LCD0, 0,
			0, 0),
	GATE(CLK_SMMU_FIMD0, "smmu_fimd0", "aclk160", GATE_IP_LCD0, 4,
			0, 0),
	GATE(CLK_PPMULCD0, "ppmulcd0", "aclk160", GATE_IP_LCD0, 5, 0, 0),
	GATE(CLK_PDMA0, "pdma0", "aclk133", GATE_IP_FSYS, 0,
			0, 0),
	GATE(CLK_PDMA1, "pdma1", "aclk133", GATE_IP_FSYS, 1,
			0, 0),
	GATE(CLK_SDMMC0, "sdmmc0", "aclk133", GATE_IP_FSYS, 5,
			0, 0),
	GATE(CLK_SDMMC1, "sdmmc1", "aclk133", GATE_IP_FSYS, 6,
			0, 0),
	GATE(CLK_SDMMC2, "sdmmc2", "aclk133", GATE_IP_FSYS, 7,
			0, 0),
	GATE(CLK_SDMMC3, "sdmmc3", "aclk133", GATE_IP_FSYS, 8,
			0, 0),
	GATE(CLK_PPMUFILE, "ppmufile", "aclk133", GATE_IP_FSYS, 17, 0, 0),
	GATE(CLK_UART0, "uart0", "aclk100", GATE_IP_PERIL, 0,
			0, 0),
	GATE(CLK_UART1, "uart1", "aclk100", GATE_IP_PERIL, 1,
			0, 0),
	GATE(CLK_UART2, "uart2", "aclk100", GATE_IP_PERIL, 2,
			0, 0),
	GATE(CLK_UART3, "uart3", "aclk100", GATE_IP_PERIL, 3,
			0, 0),
	GATE(CLK_UART4, "uart4", "aclk100", GATE_IP_PERIL, 4,
			0, 0),
	GATE(CLK_I2C0, "i2c0", "aclk100", GATE_IP_PERIL, 6,
			0, 0),
	GATE(CLK_I2C1, "i2c1", "aclk100", GATE_IP_PERIL, 7,
			0, 0),
	GATE(CLK_I2C2, "i2c2", "aclk100", GATE_IP_PERIL, 8,
			0, 0),
	GATE(CLK_I2C3, "i2c3", "aclk100", GATE_IP_PERIL, 9,
			0, 0),
	GATE(CLK_I2C4, "i2c4", "aclk100", GATE_IP_PERIL, 10,
			0, 0),
	GATE(CLK_I2C5, "i2c5", "aclk100", GATE_IP_PERIL, 11,
			0, 0),
	GATE(CLK_I2C6, "i2c6", "aclk100", GATE_IP_PERIL, 12,
			0, 0),
	GATE(CLK_I2C7, "i2c7", "aclk100", GATE_IP_PERIL, 13,
			0, 0),
	GATE(CLK_I2C_HDMI, "i2c-hdmi", "aclk100", GATE_IP_PERIL, 14,
			0, 0),
	GATE(CLK_SPI0, "spi0", "aclk100", GATE_IP_PERIL, 16,
			0, 0),
	GATE(CLK_SPI1, "spi1", "aclk100", GATE_IP_PERIL, 17,
			0, 0),
	GATE(CLK_SPI2, "spi2", "aclk100", GATE_IP_PERIL, 18,
			0, 0),
	GATE(CLK_I2S1, "i2s1", "aclk100", GATE_IP_PERIL, 20,
			0, 0),
	GATE(CLK_I2S2, "i2s2", "aclk100", GATE_IP_PERIL, 21,
			0, 0),
	GATE(CLK_PCM1, "pcm1", "aclk100", GATE_IP_PERIL, 22,
			0, 0),
	GATE(CLK_PCM2, "pcm2", "aclk100", GATE_IP_PERIL, 23,
			0, 0),
	GATE(CLK_SPDIF, "spdif", "aclk100", GATE_IP_PERIL, 26,
			0, 0),
	GATE(CLK_AC97, "ac97", "aclk100", GATE_IP_PERIL, 27,
			0, 0),
	GATE(CLK_SSS, "sss", "aclk133", GATE_IP_DMC, 4, 0, 0),
	GATE(CLK_PPMUDMC0, "ppmudmc0", "aclk133", GATE_IP_DMC, 8, 0, 0),
	GATE(CLK_PPMUDMC1, "ppmudmc1", "aclk133", GATE_IP_DMC, 9, 0, 0),
	GATE(CLK_PPMUCPU, "ppmucpu", "aclk133", GATE_IP_DMC, 10, 0, 0),
	GATE(CLK_PPMUACP, "ppmuacp", "aclk133", GATE_IP_DMC, 16, 0, 0),

	GATE(CLK_OUT_LEFTBUS, "clkout_leftbus", "div_clkout_leftbus",
			CLKOUT_CMU_LEFTBUS, 16, CLK_SET_RATE_PARENT, 0),
	GATE(CLK_OUT_RIGHTBUS, "clkout_rightbus", "div_clkout_rightbus",
			CLKOUT_CMU_RIGHTBUS, 16, CLK_SET_RATE_PARENT, 0),
	GATE(CLK_OUT_TOP, "clkout_top", "div_clkout_top",
			CLKOUT_CMU_TOP, 16, CLK_SET_RATE_PARENT, 0),
	GATE(CLK_OUT_DMC, "clkout_dmc", "div_clkout_dmc",
			CLKOUT_CMU_DMC, 16, CLK_SET_RATE_PARENT, 0),
	GATE(CLK_OUT_CPU, "clkout_cpu", "div_clkout_cpu",
			CLKOUT_CMU_CPU, 16, CLK_SET_RATE_PARENT, 0),
};

/* list of gate clocks supported in exynos4210 soc */
static const struct samsung_gate_clock exynos4210_gate_clks[] __initconst = {
	GATE(CLK_TVENC, "tvenc", "aclk160", GATE_IP_TV, 2, 0, 0),
	GATE(CLK_G2D, "g2d", "aclk200", E4210_GATE_IP_IMAGE, 0, 0, 0),
	GATE(CLK_ROTATOR, "rotator", "aclk200", E4210_GATE_IP_IMAGE, 1, 0, 0),
	GATE(CLK_MDMA, "mdma", "aclk200", E4210_GATE_IP_IMAGE, 2, 0, 0),
	GATE(CLK_SMMU_G2D, "smmu_g2d", "aclk200", E4210_GATE_IP_IMAGE, 3, 0, 0),
	GATE(CLK_SMMU_MDMA, "smmu_mdma", "aclk200", E4210_GATE_IP_IMAGE, 5, 0,
		0),
	GATE(CLK_PPMUIMAGE, "ppmuimage", "aclk200", E4210_GATE_IP_IMAGE, 9, 0,
		0),
	GATE(CLK_PPMULCD1, "ppmulcd1", "aclk160", E4210_GATE_IP_LCD1, 5, 0, 0),
	GATE(CLK_PCIE_PHY, "pcie_phy", "aclk133", GATE_IP_FSYS, 2, 0, 0),
	GATE(CLK_SATA_PHY, "sata_phy", "aclk133", GATE_IP_FSYS, 3, 0, 0),
	GATE(CLK_SATA, "sata", "aclk133", GATE_IP_FSYS, 10, 0, 0),
	GATE(CLK_PCIE, "pcie", "aclk133", GATE_IP_FSYS, 14, 0, 0),
	GATE(CLK_SMMU_PCIE, "smmu_pcie", "aclk133", GATE_IP_FSYS, 18, 0, 0),
	GATE(CLK_MODEMIF, "modemif", "aclk100", GATE_IP_PERIL, 28, 0, 0),
	GATE(CLK_CHIPID, "chipid", "aclk100", E4210_GATE_IP_PERIR, 0, 0, 0),
	GATE(CLK_SYSREG, "sysreg", "aclk100", E4210_GATE_IP_PERIR, 0,
			CLK_IGNORE_UNUSED, 0),
	GATE(CLK_HDMI_CEC, "hdmi_cec", "aclk100", E4210_GATE_IP_PERIR, 11, 0,
		0),
	GATE(CLK_SMMU_ROTATOR, "smmu_rotator", "aclk200",
			E4210_GATE_IP_IMAGE, 4, 0, 0),
	GATE(CLK_SCLK_MIPI1, "sclk_mipi1", "div_mipi_pre1",
			E4210_SRC_MASK_LCD1, 12, CLK_SET_RATE_PARENT, 0),
	GATE(CLK_SCLK_SATA, "sclk_sata", "div_sata",
			SRC_MASK_FSYS, 24, CLK_SET_RATE_PARENT, 0),
	GATE(CLK_SCLK_MIXER, "sclk_mixer", "mout_mixer", SRC_MASK_TV, 4, 0, 0),
	GATE(CLK_SCLK_DAC, "sclk_dac", "mout_dac", SRC_MASK_TV, 8, 0, 0),
	GATE(CLK_TSADC, "tsadc", "aclk100", GATE_IP_PERIL, 15,
			0, 0),
	GATE(CLK_MCT, "mct", "aclk100", E4210_GATE_IP_PERIR, 13,
			0, 0),
	GATE(CLK_WDT, "watchdog", "aclk100", E4210_GATE_IP_PERIR, 14,
			0, 0),
	GATE(CLK_RTC, "rtc", "aclk100", E4210_GATE_IP_PERIR, 15,
			0, 0),
	GATE(CLK_KEYIF, "keyif", "aclk100", E4210_GATE_IP_PERIR, 16,
			0, 0),
	GATE(CLK_SCLK_FIMD1, "sclk_fimd1", "div_fimd1", E4210_SRC_MASK_LCD1, 0,
			CLK_SET_RATE_PARENT, 0),
	GATE(CLK_TMU_APBIF, "tmu_apbif", "aclk100", E4210_GATE_IP_PERIR, 17, 0,
		0),
};

/* list of gate clocks supported in exynos4x12 soc */
static const struct samsung_gate_clock exynos4x12_gate_clks[] __initconst = {
	GATE(CLK_AUDSS, "audss", "sclk_epll", E4X12_GATE_IP_MAUDIO, 0, 0, 0),
	GATE(CLK_MDNIE0, "mdnie0", "aclk160", GATE_IP_LCD0, 2, 0, 0),
	GATE(CLK_ROTATOR, "rotator", "aclk200", E4X12_GATE_IP_IMAGE, 1, 0, 0),
	GATE(CLK_MDMA, "mdma", "aclk200", E4X12_GATE_IP_IMAGE, 2, 0, 0),
	GATE(CLK_SMMU_MDMA, "smmu_mdma", "aclk200", E4X12_GATE_IP_IMAGE, 5, 0,
		0),
	GATE(CLK_PPMUIMAGE, "ppmuimage", "aclk200", E4X12_GATE_IP_IMAGE, 9, 0,
		0),
	GATE(CLK_TSADC, "tsadc", "aclk133", E4X12_GATE_BUS_FSYS1, 16, 0, 0),
	GATE(CLK_MIPI_HSI, "mipi_hsi", "aclk133", GATE_IP_FSYS, 10, 0, 0),
	GATE(CLK_CHIPID, "chipid", "aclk100", E4X12_GATE_IP_PERIR, 0, 0, 0),
	GATE(CLK_SYSREG, "sysreg", "aclk100", E4X12_GATE_IP_PERIR, 1,
			CLK_IGNORE_UNUSED, 0),
	GATE(CLK_HDMI_CEC, "hdmi_cec", "aclk100", E4X12_GATE_IP_PERIR, 11, 0,
		0),
	GATE(CLK_SCLK_MDNIE0, "sclk_mdnie0", "div_mdnie0",
			SRC_MASK_LCD0, 4, CLK_SET_RATE_PARENT, 0),
	GATE(CLK_SCLK_MDNIE_PWM0, "sclk_mdnie_pwm0", "div_mdnie_pwm_pre0",
			SRC_MASK_LCD0, 8, CLK_SET_RATE_PARENT, 0),
	GATE(CLK_SCLK_MIPIHSI, "sclk_mipihsi", "div_mipihsi",
			SRC_MASK_FSYS, 24, CLK_SET_RATE_PARENT, 0),
	GATE(CLK_SMMU_ROTATOR, "smmu_rotator", "aclk200",
			E4X12_GATE_IP_IMAGE, 4, 0, 0),
	GATE(CLK_MCT, "mct", "aclk100", E4X12_GATE_IP_PERIR, 13,
			0, 0),
	GATE(CLK_RTC, "rtc", "aclk100", E4X12_GATE_IP_PERIR, 15,
			0, 0),
	GATE(CLK_KEYIF, "keyif", "aclk100", E4X12_GATE_IP_PERIR, 16, 0, 0),
	GATE(CLK_PWM_ISP_SCLK, "pwm_isp_sclk", "div_pwm_isp",
			E4X12_GATE_IP_ISP, 0, 0, 0),
	GATE(CLK_SPI0_ISP_SCLK, "spi0_isp_sclk", "div_spi0_isp_pre",
			E4X12_GATE_IP_ISP, 1, 0, 0),
	GATE(CLK_SPI1_ISP_SCLK, "spi1_isp_sclk", "div_spi1_isp_pre",
			E4X12_GATE_IP_ISP, 2, 0, 0),
	GATE(CLK_UART_ISP_SCLK, "uart_isp_sclk", "div_uart_isp",
			E4X12_GATE_IP_ISP, 3, 0, 0),
	GATE(CLK_WDT, "watchdog", "aclk100", E4X12_GATE_IP_PERIR, 14, 0, 0),
	GATE(CLK_PCM0, "pcm0", "aclk100", E4X12_GATE_IP_MAUDIO, 2,
			0, 0),
	GATE(CLK_I2S0, "i2s0", "aclk100", E4X12_GATE_IP_MAUDIO, 3,
			0, 0),
	GATE(CLK_G2D, "g2d", "aclk200", GATE_IP_DMC, 23, 0, 0),
	GATE(CLK_SMMU_G2D, "smmu_g2d", "aclk200", GATE_IP_DMC, 24, 0, 0),
	GATE(CLK_TMU_APBIF, "tmu_apbif", "aclk100", E4X12_GATE_IP_PERIR, 17, 0,
		0),
};

static struct samsung_gate_clock exynos4x12_isp_gate_clks[] = {
	GATE(CLK_FIMC_ISP, "isp", "aclk200", E4X12_GATE_ISP0, 0,
			CLK_IGNORE_UNUSED | CLK_GET_RATE_NOCACHE, 0),
	GATE(CLK_FIMC_DRC, "drc", "aclk200", E4X12_GATE_ISP0, 1,
			CLK_IGNORE_UNUSED | CLK_GET_RATE_NOCACHE, 0),
	GATE(CLK_FIMC_FD, "fd", "aclk200", E4X12_GATE_ISP0, 2,
			CLK_IGNORE_UNUSED | CLK_GET_RATE_NOCACHE, 0),
	GATE(CLK_FIMC_LITE0, "lite0", "aclk200", E4X12_GATE_ISP0, 3,
			CLK_IGNORE_UNUSED | CLK_GET_RATE_NOCACHE, 0),
	GATE(CLK_FIMC_LITE1, "lite1", "aclk200", E4X12_GATE_ISP0, 4,
			CLK_IGNORE_UNUSED | CLK_GET_RATE_NOCACHE, 0),
	GATE(CLK_MCUISP, "mcuisp", "aclk200", E4X12_GATE_ISP0, 5,
			CLK_IGNORE_UNUSED | CLK_GET_RATE_NOCACHE, 0),
	GATE(CLK_GICISP, "gicisp", "aclk200", E4X12_GATE_ISP0, 7,
			CLK_IGNORE_UNUSED | CLK_GET_RATE_NOCACHE, 0),
	GATE(CLK_SMMU_ISP, "smmu_isp", "aclk200", E4X12_GATE_ISP0, 8,
			CLK_IGNORE_UNUSED | CLK_GET_RATE_NOCACHE, 0),
	GATE(CLK_SMMU_DRC, "smmu_drc", "aclk200", E4X12_GATE_ISP0, 9,
			CLK_IGNORE_UNUSED | CLK_GET_RATE_NOCACHE, 0),
	GATE(CLK_SMMU_FD, "smmu_fd", "aclk200", E4X12_GATE_ISP0, 10,
			CLK_IGNORE_UNUSED | CLK_GET_RATE_NOCACHE, 0),
	GATE(CLK_SMMU_LITE0, "smmu_lite0", "aclk200", E4X12_GATE_ISP0, 11,
			CLK_IGNORE_UNUSED | CLK_GET_RATE_NOCACHE, 0),
	GATE(CLK_SMMU_LITE1, "smmu_lite1", "aclk200", E4X12_GATE_ISP0, 12,
			CLK_IGNORE_UNUSED | CLK_GET_RATE_NOCACHE, 0),
	GATE(CLK_PPMUISPMX, "ppmuispmx", "aclk200", E4X12_GATE_ISP0, 20,
			CLK_IGNORE_UNUSED | CLK_GET_RATE_NOCACHE, 0),
	GATE(CLK_PPMUISPX, "ppmuispx", "aclk200", E4X12_GATE_ISP0, 21,
			CLK_IGNORE_UNUSED | CLK_GET_RATE_NOCACHE, 0),
	GATE(CLK_MCUCTL_ISP, "mcuctl_isp", "aclk200", E4X12_GATE_ISP0, 23,
			CLK_IGNORE_UNUSED | CLK_GET_RATE_NOCACHE, 0),
	GATE(CLK_MPWM_ISP, "mpwm_isp", "aclk200", E4X12_GATE_ISP0, 24,
			CLK_IGNORE_UNUSED | CLK_GET_RATE_NOCACHE, 0),
	GATE(CLK_I2C0_ISP, "i2c0_isp", "aclk200", E4X12_GATE_ISP0, 25,
			CLK_IGNORE_UNUSED | CLK_GET_RATE_NOCACHE, 0),
	GATE(CLK_I2C1_ISP, "i2c1_isp", "aclk200", E4X12_GATE_ISP0, 26,
			CLK_IGNORE_UNUSED | CLK_GET_RATE_NOCACHE, 0),
	GATE(CLK_MTCADC_ISP, "mtcadc_isp", "aclk200", E4X12_GATE_ISP0, 27,
			CLK_IGNORE_UNUSED | CLK_GET_RATE_NOCACHE, 0),
	GATE(CLK_PWM_ISP, "pwm_isp", "aclk200", E4X12_GATE_ISP0, 28,
			CLK_IGNORE_UNUSED | CLK_GET_RATE_NOCACHE, 0),
	GATE(CLK_WDT_ISP, "wdt_isp", "aclk200", E4X12_GATE_ISP0, 30,
			CLK_IGNORE_UNUSED | CLK_GET_RATE_NOCACHE, 0),
	GATE(CLK_UART_ISP, "uart_isp", "aclk200", E4X12_GATE_ISP0, 31,
			CLK_IGNORE_UNUSED | CLK_GET_RATE_NOCACHE, 0),
	GATE(CLK_ASYNCAXIM, "asyncaxim", "aclk200", E4X12_GATE_ISP1, 0,
			CLK_IGNORE_UNUSED | CLK_GET_RATE_NOCACHE, 0),
	GATE(CLK_SMMU_ISPCX, "smmu_ispcx", "aclk200", E4X12_GATE_ISP1, 4,
			CLK_IGNORE_UNUSED | CLK_GET_RATE_NOCACHE, 0),
	GATE(CLK_SPI0_ISP, "spi0_isp", "aclk200", E4X12_GATE_ISP1, 12,
			CLK_IGNORE_UNUSED | CLK_GET_RATE_NOCACHE, 0),
	GATE(CLK_SPI1_ISP, "spi1_isp", "aclk200", E4X12_GATE_ISP1, 13,
			CLK_IGNORE_UNUSED | CLK_GET_RATE_NOCACHE, 0),
};

/*
 * The parent of the fin_pll clock is selected by the XOM[0] bit. This bit
 * resides in chipid register space, outside of the clock controller memory
 * mapped space. So to determine the parent of fin_pll clock, the chipid
 * controller is first remapped and the value of XOM[0] bit is read to
 * determine the parent clock.
 */
static unsigned long __init exynos4_get_xom(void)
{
	unsigned long xom = 0;
	void __iomem *chipid_base;
	struct device_node *np;

	np = of_find_compatible_node(NULL, NULL, "samsung,exynos4210-chipid");
	if (np) {
		chipid_base = of_iomap(np, 0);

		if (chipid_base)
			xom = readl(chipid_base + 8);

		iounmap(chipid_base);
	}

	return xom;
}

static void __init exynos4_clk_register_finpll(struct samsung_clk_provider *ctx)
{
	struct samsung_fixed_rate_clock fclk;
	struct clk *clk;
	unsigned long finpll_f = 24000000;
	char *parent_name;
	unsigned int xom = exynos4_get_xom();

	parent_name = xom & 1 ? "xusbxti" : "xxti";
	clk = clk_get(NULL, parent_name);
	if (IS_ERR(clk)) {
		pr_err("%s: failed to lookup parent clock %s, assuming "
			"fin_pll clock frequency is 24MHz\n", __func__,
			parent_name);
	} else {
		finpll_f = clk_get_rate(clk);
	}

	fclk.id = CLK_FIN_PLL;
	fclk.name = "fin_pll";
	fclk.parent_name = NULL;
	fclk.flags = 0;
	fclk.fixed_rate = finpll_f;
	samsung_clk_register_fixed_rate(ctx, &fclk, 1);

}

static const struct of_device_id ext_clk_match[] __initconst = {
	{ .compatible = "samsung,clock-xxti", .data = (void *)0, },
	{ .compatible = "samsung,clock-xusbxti", .data = (void *)1, },
	{},
};

/* PLLs PMS values */
static const struct samsung_pll_rate_table exynos4210_apll_rates[] __initconst = {
	PLL_45XX_RATE(1200000000, 150,  3, 1, 28),
	PLL_45XX_RATE(1000000000, 250,  6, 1, 28),
	PLL_45XX_RATE( 800000000, 200,  6, 1, 28),
	PLL_45XX_RATE( 666857142, 389, 14, 1, 13),
	PLL_45XX_RATE( 600000000, 100,  4, 1, 13),
	PLL_45XX_RATE( 533000000, 533, 24, 1,  5),
	PLL_45XX_RATE( 500000000, 250,  6, 2, 28),
	PLL_45XX_RATE( 400000000, 200,  6, 2, 28),
	PLL_45XX_RATE( 200000000, 200,  6, 3, 28),
	{ /* sentinel */ }
};

static const struct samsung_pll_rate_table exynos4210_epll_rates[] __initconst = {
	PLL_4600_RATE(192000000, 48, 3, 1,     0, 0),
	PLL_4600_RATE(180633605, 45, 3, 1, 10381, 0),
	PLL_4600_RATE(180000000, 45, 3, 1,     0, 0),
	PLL_4600_RATE( 73727996, 73, 3, 3, 47710, 1),
	PLL_4600_RATE( 67737602, 90, 4, 3, 20762, 1),
	PLL_4600_RATE( 49151992, 49, 3, 3,  9961, 0),
	PLL_4600_RATE( 45158401, 45, 3, 3, 10381, 0),
	{ /* sentinel */ }
};

static const struct samsung_pll_rate_table exynos4210_vpll_rates[] __initconst = {
	PLL_4650_RATE(360000000, 44, 3, 0, 1024, 0, 14, 0),
	PLL_4650_RATE(324000000, 53, 2, 1, 1024, 1,  1, 1),
	PLL_4650_RATE(259617187, 63, 3, 1, 1950, 0, 20, 1),
	PLL_4650_RATE(110000000, 53, 3, 2, 2048, 0, 17, 0),
	PLL_4650_RATE( 55360351, 53, 3, 3, 2417, 0, 17, 0),
	{ /* sentinel */ }
};

static const struct samsung_pll_rate_table exynos4x12_apll_rates[] __initconst = {
	PLL_35XX_RATE(1704000000, 213, 3, 0),
	PLL_35XX_RATE(1600000000, 200, 3, 0),
	PLL_35XX_RATE(1500000000, 250, 4, 0),
	PLL_35XX_RATE(1400000000, 175, 3, 0),
	PLL_35XX_RATE(1300000000, 325, 6, 0),
	PLL_35XX_RATE(1200000000, 200, 4, 0),
	PLL_35XX_RATE(1100000000, 275, 6, 0),
	PLL_35XX_RATE(1000000000, 125, 3, 0),
	PLL_35XX_RATE( 900000000, 150, 4, 0),
	PLL_35XX_RATE( 800000000, 100, 3, 0),
	PLL_35XX_RATE( 700000000, 175, 3, 1),
	PLL_35XX_RATE( 600000000, 200, 4, 1),
	PLL_35XX_RATE( 500000000, 125, 3, 1),
	PLL_35XX_RATE( 400000000, 100, 3, 1),
	PLL_35XX_RATE( 300000000, 200, 4, 2),
	PLL_35XX_RATE( 200000000, 100, 3, 2),
	{ /* sentinel */ }
};

static const struct samsung_pll_rate_table exynos4x12_epll_rates[] __initconst = {
	PLL_36XX_RATE(192000000, 48, 3, 1,     0),
	PLL_36XX_RATE(180633605, 45, 3, 1, 10381),
	PLL_36XX_RATE(180000000, 45, 3, 1,     0),
	PLL_36XX_RATE( 73727996, 73, 3, 3, 47710),
	PLL_36XX_RATE( 67737602, 90, 4, 3, 20762),
	PLL_36XX_RATE( 49151992, 49, 3, 3,  9961),
	PLL_36XX_RATE( 45158401, 45, 3, 3, 10381),
	{ /* sentinel */ }
};

static const struct samsung_pll_rate_table exynos4x12_vpll_rates[] __initconst = {
	PLL_36XX_RATE(533000000, 133, 3, 1, 16384),
	PLL_36XX_RATE(440000000, 110, 3, 1,     0),
	PLL_36XX_RATE(350000000, 175, 3, 2,     0),
	PLL_36XX_RATE(266000000, 133, 3, 2,     0),
	PLL_36XX_RATE(160000000, 160, 3, 3,     0),
	PLL_36XX_RATE(106031250,  53, 3, 2,  1024),
	PLL_36XX_RATE( 53015625,  53, 3, 3,  1024),
	{ /* sentinel */ }
};

static struct samsung_pll_clock exynos4210_plls[nr_plls] __initdata = {
	[apll] = PLL(pll_4508, CLK_FOUT_APLL, "fout_apll", "fin_pll",
		APLL_LOCK, APLL_CON0, NULL),
	[mpll] = PLL(pll_4508, CLK_FOUT_MPLL, "fout_mpll", "fin_pll",
		E4210_MPLL_LOCK, E4210_MPLL_CON0, NULL),
	[epll] = PLL(pll_4600, CLK_FOUT_EPLL, "fout_epll", "fin_pll",
		EPLL_LOCK, EPLL_CON0, NULL),
	[vpll] = PLL(pll_4650c, CLK_FOUT_VPLL, "fout_vpll", "mout_vpllsrc",
		VPLL_LOCK, VPLL_CON0, NULL),
};

static struct samsung_pll_clock exynos4x12_plls[nr_plls] __initdata = {
	[apll] = PLL(pll_35xx, CLK_FOUT_APLL, "fout_apll", "fin_pll",
			APLL_LOCK, APLL_CON0, NULL),
	[mpll] = PLL(pll_35xx, CLK_FOUT_MPLL, "fout_mpll", "fin_pll",
			E4X12_MPLL_LOCK, E4X12_MPLL_CON0, NULL),
	[epll] = PLL(pll_36xx, CLK_FOUT_EPLL, "fout_epll", "fin_pll",
			EPLL_LOCK, EPLL_CON0, NULL),
	[vpll] = PLL(pll_36xx, CLK_FOUT_VPLL, "fout_vpll", "fin_pll",
			VPLL_LOCK, VPLL_CON0, NULL),
};

static void __init exynos4x12_core_down_clock(void)
{
	unsigned int tmp;

	/*
	 * Enable arm clock down (in idle) and set arm divider
	 * ratios in WFI/WFE state.
	 */
	tmp = (PWR_CTRL1_CORE2_DOWN_RATIO(7) | PWR_CTRL1_CORE1_DOWN_RATIO(7) |
		PWR_CTRL1_DIV2_DOWN_EN | PWR_CTRL1_DIV1_DOWN_EN |
		PWR_CTRL1_USE_CORE1_WFE | PWR_CTRL1_USE_CORE0_WFE |
		PWR_CTRL1_USE_CORE1_WFI | PWR_CTRL1_USE_CORE0_WFI);
	/* On Exynos4412 enable it also on core 2 and 3 */
	if (num_possible_cpus() == 4)
		tmp |= PWR_CTRL1_USE_CORE3_WFE | PWR_CTRL1_USE_CORE2_WFE |
		       PWR_CTRL1_USE_CORE3_WFI | PWR_CTRL1_USE_CORE2_WFI;
	writel_relaxed(tmp, reg_base + PWR_CTRL1);

	/*
	 * Disable the clock up feature in case it was enabled by bootloader.
	 */
	writel_relaxed(0x0, reg_base + E4X12_PWR_CTRL2);
}

#define E4210_CPU_DIV0(apll, pclk_dbg, atb, periph, corem1, corem0)	\
		(((apll) << 24) | ((pclk_dbg) << 20) | ((atb) << 16) |	\
		((periph) << 12) | ((corem1) << 8) | ((corem0) <<  4))
#define E4210_CPU_DIV1(hpm, copy)					\
		(((hpm) << 4) | ((copy) << 0))

static const struct exynos_cpuclk_cfg_data e4210_armclk_d[] __initconst = {
	{ 1200000, E4210_CPU_DIV0(7, 1, 4, 3, 7, 3), E4210_CPU_DIV1(0, 5), },
	{ 1000000, E4210_CPU_DIV0(7, 1, 4, 3, 7, 3), E4210_CPU_DIV1(0, 4), },
	{  800000, E4210_CPU_DIV0(7, 1, 3, 3, 7, 3), E4210_CPU_DIV1(0, 3), },
	{  500000, E4210_CPU_DIV0(7, 1, 3, 3, 7, 3), E4210_CPU_DIV1(0, 3), },
	{  400000, E4210_CPU_DIV0(7, 1, 3, 3, 7, 3), E4210_CPU_DIV1(0, 3), },
	{  200000, E4210_CPU_DIV0(0, 1, 1, 1, 3, 1), E4210_CPU_DIV1(0, 3), },
	{  0 },
};

#define E4412_CPU_DIV1(cores, hpm, copy)				\
		(((cores) << 8) | ((hpm) << 4) | ((copy) << 0))

static const struct exynos_cpuclk_cfg_data e4412_armclk_d[] __initconst = {
	{ 1704000, E4210_CPU_DIV0(2, 1, 6, 0, 7, 3), E4412_CPU_DIV1(7, 0, 7), },
	{ 1600000, E4210_CPU_DIV0(2, 1, 6, 0, 7, 3), E4412_CPU_DIV1(7, 0, 6), },
	{ 1500000, E4210_CPU_DIV0(2, 1, 6, 0, 7, 3), E4412_CPU_DIV1(7, 0, 6), },
	{ 1400000, E4210_CPU_DIV0(2, 1, 6, 0, 7, 3), E4412_CPU_DIV1(6, 0, 6), },
	{ 1300000, E4210_CPU_DIV0(2, 1, 5, 0, 7, 3), E4412_CPU_DIV1(6, 0, 5), },
	{ 1200000, E4210_CPU_DIV0(2, 1, 5, 0, 7, 3), E4412_CPU_DIV1(5, 0, 5), },
	{ 1100000, E4210_CPU_DIV0(2, 1, 4, 0, 6, 3), E4412_CPU_DIV1(5, 0, 4), },
	{ 1000000, E4210_CPU_DIV0(1, 1, 4, 0, 5, 2), E4412_CPU_DIV1(4, 0, 4), },
	{  900000, E4210_CPU_DIV0(1, 1, 3, 0, 5, 2), E4412_CPU_DIV1(4, 0, 3), },
	{  800000, E4210_CPU_DIV0(1, 1, 3, 0, 5, 2), E4412_CPU_DIV1(3, 0, 3), },
	{  700000, E4210_CPU_DIV0(1, 1, 3, 0, 4, 2), E4412_CPU_DIV1(3, 0, 3), },
	{  600000, E4210_CPU_DIV0(1, 1, 3, 0, 4, 2), E4412_CPU_DIV1(2, 0, 3), },
	{  500000, E4210_CPU_DIV0(1, 1, 3, 0, 4, 2), E4412_CPU_DIV1(2, 0, 3), },
	{  400000, E4210_CPU_DIV0(1, 1, 3, 0, 4, 2), E4412_CPU_DIV1(1, 0, 3), },
	{  300000, E4210_CPU_DIV0(1, 1, 2, 0, 4, 2), E4412_CPU_DIV1(1, 0, 3), },
	{  200000, E4210_CPU_DIV0(1, 1, 1, 0, 3, 1), E4412_CPU_DIV1(0, 0, 3), },
	{  0 },
};

/* register exynos4 clocks */
static void __init exynos4_clk_init(struct device_node *np,
				    enum exynos4_soc soc)
{
	struct samsung_clk_provider *ctx;
	exynos4_soc = soc;

	reg_base = of_iomap(np, 0);
	if (!reg_base)
		panic("%s: failed to map registers\n", __func__);

	ctx = samsung_clk_init(np, reg_base, CLK_NR_CLKS);

	samsung_clk_of_register_fixed_ext(ctx, exynos4_fixed_rate_ext_clks,
			ARRAY_SIZE(exynos4_fixed_rate_ext_clks),
			ext_clk_match);

	exynos4_clk_register_finpll(ctx);

	if (exynos4_soc == EXYNOS4210) {
		samsung_clk_register_mux(ctx, exynos4210_mux_early,
					ARRAY_SIZE(exynos4210_mux_early));

		if (_get_rate("fin_pll") == 24000000) {
			exynos4210_plls[apll].rate_table =
							exynos4210_apll_rates;
			exynos4210_plls[epll].rate_table =
							exynos4210_epll_rates;
		}

		if (_get_rate("mout_vpllsrc") == 24000000)
			exynos4210_plls[vpll].rate_table =
							exynos4210_vpll_rates;

		samsung_clk_register_pll(ctx, exynos4210_plls,
					ARRAY_SIZE(exynos4210_plls), reg_base);
	} else {
		if (_get_rate("fin_pll") == 24000000) {
			exynos4x12_plls[apll].rate_table =
							exynos4x12_apll_rates;
			exynos4x12_plls[epll].rate_table =
							exynos4x12_epll_rates;
			exynos4x12_plls[vpll].rate_table =
							exynos4x12_vpll_rates;
		}

		samsung_clk_register_pll(ctx, exynos4x12_plls,
					ARRAY_SIZE(exynos4x12_plls), reg_base);
	}

	samsung_clk_register_fixed_rate(ctx, exynos4_fixed_rate_clks,
			ARRAY_SIZE(exynos4_fixed_rate_clks));
	samsung_clk_register_mux(ctx, exynos4_mux_clks,
			ARRAY_SIZE(exynos4_mux_clks));
	samsung_clk_register_div(ctx, exynos4_div_clks,
			ARRAY_SIZE(exynos4_div_clks));
	samsung_clk_register_gate(ctx, exynos4_gate_clks,
			ARRAY_SIZE(exynos4_gate_clks));
	samsung_clk_register_fixed_factor(ctx, exynos4_fixed_factor_clks,
			ARRAY_SIZE(exynos4_fixed_factor_clks));

	if (exynos4_soc == EXYNOS4210) {
		samsung_clk_register_fixed_rate(ctx, exynos4210_fixed_rate_clks,
			ARRAY_SIZE(exynos4210_fixed_rate_clks));
		samsung_clk_register_mux(ctx, exynos4210_mux_clks,
			ARRAY_SIZE(exynos4210_mux_clks));
		samsung_clk_register_div(ctx, exynos4210_div_clks,
			ARRAY_SIZE(exynos4210_div_clks));
		samsung_clk_register_gate(ctx, exynos4210_gate_clks,
			ARRAY_SIZE(exynos4210_gate_clks));
		samsung_clk_register_fixed_factor(ctx,
			exynos4210_fixed_factor_clks,
			ARRAY_SIZE(exynos4210_fixed_factor_clks));
		exynos_register_cpu_clock(ctx, CLK_ARM_CLK, "armclk",
			mout_core_p4210[0], mout_core_p4210[1], 0x14200,
			e4210_armclk_d, ARRAY_SIZE(e4210_armclk_d),
			CLK_CPU_NEEDS_DEBUG_ALT_DIV | CLK_CPU_HAS_DIV1);
	} else {
		struct resource res;

		samsung_clk_register_mux(ctx, exynos4x12_mux_clks,
			ARRAY_SIZE(exynos4x12_mux_clks));
		samsung_clk_register_div(ctx, exynos4x12_div_clks,
			ARRAY_SIZE(exynos4x12_div_clks));
		samsung_clk_register_gate(ctx, exynos4x12_gate_clks,
			ARRAY_SIZE(exynos4x12_gate_clks));
		samsung_clk_register_fixed_factor(ctx,
			exynos4x12_fixed_factor_clks,
			ARRAY_SIZE(exynos4x12_fixed_factor_clks));
<<<<<<< HEAD
		exynos_register_cpu_clock(ctx, CLK_ARM_CLK, "armclk",
			mout_core_p4x12[0], mout_core_p4x12[1], 0x14200,
			e4412_armclk_d, ARRAY_SIZE(e4412_armclk_d),
			CLK_CPU_NEEDS_DEBUG_ALT_DIV | CLK_CPU_HAS_DIV1);
=======

		of_address_to_resource(np, 0, &res);
		if (resource_size(&res) > 0x18000) {
			samsung_clk_register_div(ctx, exynos4x12_isp_div_clks,
				ARRAY_SIZE(exynos4x12_isp_div_clks));
			samsung_clk_register_gate(ctx, exynos4x12_isp_gate_clks,
				ARRAY_SIZE(exynos4x12_isp_gate_clks));
		}

		if (of_machine_is_compatible("samsung,exynos4412")) {
			exynos_register_cpu_clock(ctx, CLK_ARM_CLK, "armclk",
				mout_core_p4x12[0], mout_core_p4x12[1], 0x14200,
				e4412_armclk_d, ARRAY_SIZE(e4412_armclk_d),
				CLK_CPU_NEEDS_DEBUG_ALT_DIV | CLK_CPU_HAS_DIV1);
		} else {
			exynos_register_cpu_clock(ctx, CLK_ARM_CLK, "armclk",
				mout_core_p4x12[0], mout_core_p4x12[1], 0x14200,
				e4212_armclk_d, ARRAY_SIZE(e4212_armclk_d),
				CLK_CPU_NEEDS_DEBUG_ALT_DIV | CLK_CPU_HAS_DIV1);
		}
>>>>>>> 7679eb20
	}

	if (soc == EXYNOS4X12)
		exynos4x12_core_down_clock();
	exynos4_clk_sleep_init();

	samsung_clk_of_add_provider(np, ctx);

	pr_info("%s clocks: sclk_apll = %ld, sclk_mpll = %ld\n"
		"\tsclk_epll = %ld, sclk_vpll = %ld, arm_clk = %ld\n",
		exynos4_soc == EXYNOS4210 ? "Exynos4210" : "Exynos4x12",
		_get_rate("sclk_apll"),	_get_rate("sclk_mpll"),
		_get_rate("sclk_epll"), _get_rate("sclk_vpll"),
		_get_rate("div_core2"));
}


static void __init exynos4210_clk_init(struct device_node *np)
{
	exynos4_clk_init(np, EXYNOS4210);
}
CLK_OF_DECLARE(exynos4210_clk, "samsung,exynos4210-clock", exynos4210_clk_init);

static void __init exynos4412_clk_init(struct device_node *np)
{
	exynos4_clk_init(np, EXYNOS4X12);
}
CLK_OF_DECLARE(exynos4412_clk, "samsung,exynos4412-clock", exynos4412_clk_init);<|MERGE_RESOLUTION|>--- conflicted
+++ resolved
@@ -1514,12 +1514,6 @@
 		samsung_clk_register_fixed_factor(ctx,
 			exynos4x12_fixed_factor_clks,
 			ARRAY_SIZE(exynos4x12_fixed_factor_clks));
-<<<<<<< HEAD
-		exynos_register_cpu_clock(ctx, CLK_ARM_CLK, "armclk",
-			mout_core_p4x12[0], mout_core_p4x12[1], 0x14200,
-			e4412_armclk_d, ARRAY_SIZE(e4412_armclk_d),
-			CLK_CPU_NEEDS_DEBUG_ALT_DIV | CLK_CPU_HAS_DIV1);
-=======
 
 		of_address_to_resource(np, 0, &res);
 		if (resource_size(&res) > 0x18000) {
@@ -1529,18 +1523,10 @@
 				ARRAY_SIZE(exynos4x12_isp_gate_clks));
 		}
 
-		if (of_machine_is_compatible("samsung,exynos4412")) {
-			exynos_register_cpu_clock(ctx, CLK_ARM_CLK, "armclk",
-				mout_core_p4x12[0], mout_core_p4x12[1], 0x14200,
-				e4412_armclk_d, ARRAY_SIZE(e4412_armclk_d),
-				CLK_CPU_NEEDS_DEBUG_ALT_DIV | CLK_CPU_HAS_DIV1);
-		} else {
-			exynos_register_cpu_clock(ctx, CLK_ARM_CLK, "armclk",
-				mout_core_p4x12[0], mout_core_p4x12[1], 0x14200,
-				e4212_armclk_d, ARRAY_SIZE(e4212_armclk_d),
-				CLK_CPU_NEEDS_DEBUG_ALT_DIV | CLK_CPU_HAS_DIV1);
-		}
->>>>>>> 7679eb20
+		exynos_register_cpu_clock(ctx, CLK_ARM_CLK, "armclk",
+			mout_core_p4x12[0], mout_core_p4x12[1], 0x14200,
+			e4412_armclk_d, ARRAY_SIZE(e4412_armclk_d),
+			CLK_CPU_NEEDS_DEBUG_ALT_DIV | CLK_CPU_HAS_DIV1);
 	}
 
 	if (soc == EXYNOS4X12)
